--- conflicted
+++ resolved
@@ -91,16 +91,6 @@
 	return projectID, resourceID, err
 }
 
-<<<<<<< HEAD
-// PrettyPrint json
-func PrettyPrint(v interface{}) (err error) {
-	b, err := json.MarshalIndent(v, "", "  ")
-	if err == nil {
-		log.Printf(string(b))
-	}
-	return
-}
-=======
 //PrettyPrint json
 //func PrettyPrint(v interface{}) (err error) {
 //	b, err := json.MarshalIndent(v, "", "  ")
@@ -109,7 +99,6 @@
 //	}
 //	return
 //}
->>>>>>> 4121b43c
 
 // ParseImportedID parse the imported int Id from the terraform import
 func ParseImportedID(id string) (string, int, error) {
