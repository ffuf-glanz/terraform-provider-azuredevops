package converter

<<<<<<< HEAD
=======
import "strings"

>>>>>>> 9094d0b8
// String Get a pointer to a string
func String(value string) *string {
	if strings.EqualFold(value, "") {
		return nil
	}
	return &value
}

// Bool Get a pointer to a boolean value
func Bool(value bool) *bool {
	return &value
}

// Int Get a pointer to an integer value
func Int(value int) *int {
	return &value
}

// UInt64 Get a pointer to an uint64 value
func UInt64(value uint64) *uint64 {
	return &value
}

// ToString Given a pointer return its value, or a default value of the poitner is nil
func ToString(value *string, defaultValue string) string {
	if value != nil {
		return *value
	}

	return defaultValue
}

// ToBool Given a pointer return its value, or a default value of the pointer is nil
func ToBool(value *bool, defaultValue bool) bool {
	if value != nil {
		return *value
	}

	return defaultValue
}<|MERGE_RESOLUTION|>--- conflicted
+++ resolved
@@ -1,10 +1,7 @@
 package converter
 
-<<<<<<< HEAD
-=======
 import "strings"
 
->>>>>>> 9094d0b8
 // String Get a pointer to a string
 func String(value string) *string {
 	if strings.EqualFold(value, "") {
