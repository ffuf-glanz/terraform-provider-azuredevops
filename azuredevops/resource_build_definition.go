package azuredevops

import (
	"bytes"
	"encoding/json"
	"fmt"
<<<<<<< HEAD
	"github.com/google/uuid"
	"log"
=======
	"sort"
>>>>>>> f7532456
	"strconv"
	"strings"

	"github.com/hashicorp/terraform-plugin-sdk/helper/schema"
	"github.com/hashicorp/terraform-plugin-sdk/helper/validation"
	"github.com/microsoft/azure-devops-go-api/azuredevops/build"
	"github.com/microsoft/terraform-provider-azuredevops/azuredevops/utils"
	"github.com/microsoft/terraform-provider-azuredevops/azuredevops/utils/config"
	"github.com/microsoft/terraform-provider-azuredevops/azuredevops/utils/converter"
	"github.com/microsoft/terraform-provider-azuredevops/azuredevops/utils/tfhelper"
	"github.com/microsoft/terraform-provider-azuredevops/azuredevops/utils/validate"
)

func resourceBuildDefinition() *schema.Resource {
	filterSchema := map[string]*schema.Schema{
		"include": {
			Type:     schema.TypeSet,
			Optional: true,
			Elem: &schema.Schema{
				Type:         schema.TypeString,
				ValidateFunc: validation.NoZeroValues,
			},
		},
		"exclude": {
			Type:     schema.TypeSet,
			Optional: true,
			Elem: &schema.Schema{
				Type:         schema.TypeString,
				ValidateFunc: validation.NoZeroValues,
			},
		},
	}

	branchFilter := &schema.Schema{
		Type:     schema.TypeSet,
		Optional: true,
		MinItems: 1,
		Elem: &schema.Resource{
			Schema: filterSchema,
		},
	}

	pathFilter := &schema.Schema{
		Type:     schema.TypeSet,
		Optional: true,
		Elem: &schema.Resource{
			Schema: filterSchema,
		},
	}

	return &schema.Resource{
		Create: resourceBuildDefinitionCreate,
		Read:   resourceBuildDefinitionRead,
		Update: resourceBuildDefinitionUpdate,
		Delete: resourceBuildDefinitionDelete,
		Importer: &schema.ResourceImporter{
			State: func(d *schema.ResourceData, meta interface{}) ([]*schema.ResourceData, error) {
				projectID, buildDefinitionID, err := ParseImportedProjectIDAndID(meta.(*config.AggregatedClient), d.Id())
				if err != nil {
					return nil, fmt.Errorf("Error parsing the build definition ID from the Terraform resource data: %v", err)
				}
				d.Set("project_id", projectID)
				d.SetId(fmt.Sprintf("%d", buildDefinitionID))

				return []*schema.ResourceData{d}, nil
			},
		},
		Schema: map[string]*schema.Schema{
			"project_id": {
				Type:     schema.TypeString,
				Required: true,
				ForceNew: true,
			},
			"revision": {
				Type:     schema.TypeInt,
				Computed: true,
			},
			"name": {
				Type:     schema.TypeString,
				Optional: true,
				Default:  "",
			},
			"path": {
				Type:         schema.TypeString,
				Optional:     true,
				Default:      `\`,
				ValidateFunc: validate.Path,
			},
			"variable_groups": {
				Type:     schema.TypeSet,
				Optional: true,
				MinItems: 1,
				Elem: &schema.Schema{
					Type:         schema.TypeInt,
					ValidateFunc: validation.IntAtLeast(1),
				},
			},
			"agent_pool_name": {
				Type:     schema.TypeString,
				Optional: true,
				Default:  "Hosted Ubuntu 1604",
			},
			"repository": {
				Type:     schema.TypeSet,
				Required: true,
				MinItems: 1,
				MaxItems: 1,
				Elem: &schema.Resource{
					Schema: map[string]*schema.Schema{
						"yml_path": {
							Type:     schema.TypeString,
							Optional: true,
						},
						"repo_name": {
							Type:     schema.TypeString,
							Required: true,
						},
						"repo_type": {
							Type:         schema.TypeString,
							Required:     true,
							ValidateFunc: validation.StringInSlice([]string{"GitHub", "TfsGit", "Bitbucket"}, false),
						},
						"branch_name": {
							Type:     schema.TypeString,
							Optional: true,
							Default:  "master",
						},
						"service_connection_id": {
							Type:     schema.TypeString,
							Optional: true,
							Default:  "",
						},
					},
				},
			},
<<<<<<< HEAD
			"step": {
				Type:     schema.TypeSet,
				Optional: true,
				Elem: &schema.Resource{
					Schema: map[string]*schema.Schema{
						"task": {
							Type:     schema.TypeSet,
							Required: true,
							MaxItems: 1,
							Elem: &schema.Resource{
								Schema: map[string]*schema.Schema{
									"identifier": {
										Type:     schema.TypeString,
										Required: true,
									},
									"definition_type": {
										Type:     schema.TypeString,
										Required: true,
									},
									"version": {
										Type:     schema.TypeString,
=======
			"ci_trigger": {
				Type:     schema.TypeSet,
				Optional: true,
				MinItems: 1,
				MaxItems: 1,
				Elem: &schema.Resource{
					Schema: map[string]*schema.Schema{
						"use_yaml": {
							Type:          schema.TypeBool,
							Optional:      true,
							Default:       false,
							ConflictsWith: []string{"ci_trigger.0.override"},
						},
						"override": {
							Type:     schema.TypeSet,
							Optional: true,
							MinItems: 1,
							MaxItems: 1,
							Elem: &schema.Resource{
								Schema: map[string]*schema.Schema{
									"batch": {
										Type:     schema.TypeBool,
										Optional: true,
										Default:  true,
									},
									"branch_filter": branchFilter,
									"max_concurrent_builds_per_branch": {
										Type:     schema.TypeInt,
										Optional: true,
										Default:  1,
									},
									"path_filter": pathFilter,
									"polling_interval": {
										Type:     schema.TypeInt,
										Optional: true,
									},
									"polling_job_id": {
										Type:     schema.TypeString,
										Computed: true,
									},
								},
							},
						},
					},
				},
			},
			"pull_request_trigger": {
				Type:     schema.TypeSet,
				Optional: true,
				MinItems: 1,
				MaxItems: 1,
				Elem: &schema.Resource{
					Schema: map[string]*schema.Schema{
						"use_yaml": {
							Type:          schema.TypeBool,
							Optional:      true,
							Default:       false,
							ConflictsWith: []string{"pull_request_trigger.0.override"},
						},
						"override": {
							Type:     schema.TypeSet,
							Optional: true,
							MinItems: 1,
							MaxItems: 1,
							Elem: &schema.Resource{
								Schema: map[string]*schema.Schema{
									"auto_cancel": {
										Type:     schema.TypeBool,
										Optional: true,
									},
									"branch_filter": branchFilter,
									"path_filter":   pathFilter,
								},
							},
						},
						"forks": {
							Type:     schema.TypeSet,
							Required: true,
							MinItems: 1,
							MaxItems: 1,
							Elem: &schema.Resource{
								Schema: map[string]*schema.Schema{
									"enabled": {
										Type:     schema.TypeBool,
										Required: true,
									},
									"share_secrets": {
										Type:     schema.TypeBool,
>>>>>>> f7532456
										Required: true,
									},
								},
							},
						},
<<<<<<< HEAD
						"inputs": {
							Type:     schema.TypeMap,
							Optional: true,
=======
						"comment_required": {
							Type:         schema.TypeString,
							Optional:     true,
							ValidateFunc: validation.StringInSlice([]string{"All", "NonTeamMembers"}, false),
>>>>>>> f7532456
						},
					},
				},
			},
		},
	}
}

func resourceBuildDefinitionCreate(d *schema.ResourceData, m interface{}) error {
	clients := m.(*config.AggregatedClient)
	buildDefinition, projectID, err := expandBuildDefinition(d)
	if err != nil {
		return fmt.Errorf("Error creating resource Build Definition: %+v", err)
	}

	createdBuildDefinition, err := createBuildDefinition(clients, buildDefinition, projectID)
	if err != nil {
		return fmt.Errorf("Error creating resource Build Definition: %+v", err)
	}

	flattenBuildDefinition(d, createdBuildDefinition, projectID)
	return resourceBuildDefinitionRead(d, m)
}

func flattenBuildDefinition(d *schema.ResourceData, buildDefinition *build.BuildDefinition, projectID string) {
	d.SetId(strconv.Itoa(*buildDefinition.Id))

	d.Set("project_id", projectID)
	d.Set("name", *buildDefinition.Name)
	d.Set("path", *buildDefinition.Path)
	d.Set("repository", flattenRepository(buildDefinition))
	d.Set("agent_pool_name", *buildDefinition.Queue.Pool.Name)

	d.Set("variable_groups", flattenVariableGroups(buildDefinition))
	d.Set("process", flattenProcess(buildDefinition.Process))

	if buildDefinition.Triggers != nil {
		yamlCiTrigger := hasSettingsSourceType(buildDefinition.Triggers, build.DefinitionTriggerTypeValues.ContinuousIntegration, 2)
		d.Set("ci_trigger", flattenReleaseDefinitionTriggers(buildDefinition.Triggers, yamlCiTrigger, build.DefinitionTriggerTypeValues.ContinuousIntegration))

		yamlPrTrigger := hasSettingsSourceType(buildDefinition.Triggers, build.DefinitionTriggerTypeValues.PullRequest, 2)
		d.Set("pull_request_trigger", flattenReleaseDefinitionTriggers(buildDefinition.Triggers, yamlPrTrigger, build.DefinitionTriggerTypeValues.PullRequest))
	}

	revision := 0
	if buildDefinition.Revision != nil {
		revision = *buildDefinition.Revision
	}

	d.Set("revision", revision)
}

<<<<<<< HEAD
func flattenProcess(process interface{}) interface{} {
	val, _ := json.Marshal(process)
	valStr := string(val[:])
	return valStr
}

func flattenVariableGroups(buildDefinition *build.BuildDefinition) []int {
	if buildDefinition.VariableGroups == nil {
		return nil
	}

	variableGroups := make([]int, len(*buildDefinition.VariableGroups))

	for i, variableGroup := range *buildDefinition.VariableGroups {
		variableGroups[i] = *variableGroup.Id
	}

	return variableGroups
}

=======
>>>>>>> f7532456
func createBuildDefinition(clients *config.AggregatedClient, buildDefinition *build.BuildDefinition, project string) (*build.BuildDefinition, error) {
	createdBuild, err := clients.BuildClient.CreateDefinition(clients.Ctx, build.CreateDefinitionArgs{
		Definition: buildDefinition,
		Project:    &project,
	})

	return createdBuild, err
}

func resourceBuildDefinitionRead(d *schema.ResourceData, m interface{}) error {
	clients := m.(*config.AggregatedClient)
	projectID, buildDefinitionID, err := tfhelper.ParseProjectIDAndResourceID(d)

	if err != nil {
		return err
	}

	buildDefinition, err := clients.BuildClient.GetDefinition(clients.Ctx, build.GetDefinitionArgs{
		Project:      &projectID,
		DefinitionId: &buildDefinitionID,
	})

	if err != nil {
		if utils.ResponseWasNotFound(err) {
			d.SetId("")
			return nil
		}
		return err
	}

	flattenBuildDefinition(d, buildDefinition, projectID)
	return nil
}

func resourceBuildDefinitionDelete(d *schema.ResourceData, m interface{}) error {
	if d.Id() == "" {
		return nil
	}

	clients := m.(*config.AggregatedClient)
	projectID, buildDefinitionID, err := tfhelper.ParseProjectIDAndResourceID(d)
	if err != nil {
		return err
	}

	err = clients.BuildClient.DeleteDefinition(m.(*config.AggregatedClient).Ctx, build.DeleteDefinitionArgs{
		Project:      &projectID,
		DefinitionId: &buildDefinitionID,
	})

	return err
}

func resourceBuildDefinitionUpdate(d *schema.ResourceData, m interface{}) error {
	clients := m.(*config.AggregatedClient)
	buildDefinition, projectID, err := expandBuildDefinition(d)
	if err != nil {
		return err
	}

	updatedBuildDefinition, err := clients.BuildClient.UpdateDefinition(m.(*config.AggregatedClient).Ctx, build.UpdateDefinitionArgs{
		Definition:   buildDefinition,
		Project:      &projectID,
		DefinitionId: buildDefinition.Id,
	})

	if err != nil {
		return err
	}

	flattenBuildDefinition(d, updatedBuildDefinition, projectID)
	return nil
}

func flattenVariableGroups(buildDefinition *build.BuildDefinition) []int {
	if buildDefinition.VariableGroups == nil {
		return nil
	}

	variableGroups := make([]int, len(*buildDefinition.VariableGroups))

	for i, variableGroup := range *buildDefinition.VariableGroups {
		variableGroups[i] = *variableGroup.Id
	}

	return variableGroups
}

func flattenRepository(buildDefinition *build.BuildDefinition) interface{} {
	yamlFilePath := ""

	// The process member can be of many types -- the only typing information
	// available from the compiler is `interface{}` so we can probe for known
	// implementations
<<<<<<< HEAD
	if processMap, ok := buildDefiniton.Process.(map[string]interface{}); ok {
		if processMap["yamlFilename"] != nil {
			yamlFilePath = processMap["yamlFilename"].(string)
		}
=======
	if processMap, ok := buildDefinition.Process.(map[string]interface{}); ok {
		yamlFilePath = processMap["yamlFilename"].(string)
>>>>>>> f7532456
	}

	if yamlProcess, ok := buildDefinition.Process.(*build.YamlProcess); ok {
		yamlFilePath = *yamlProcess.YamlFilename
	}

<<<<<<< HEAD
	if yamlFilePath != "" {
		return []map[string]interface{}{{
			"yml_path":              yamlFilePath,
			"repo_name":             *buildDefiniton.Repository.Name,
			"repo_type":             *buildDefiniton.Repository.Type,
			"branch_name":           *buildDefiniton.Repository.DefaultBranch,
			"service_connection_id": (*buildDefiniton.Repository.Properties)["connectedServiceId"],
		}}
	} else {
		return []map[string]interface{}{{
			"repo_name":             *buildDefiniton.Repository.Name,
			"repo_type":             *buildDefiniton.Repository.Type,
			"branch_name":           *buildDefiniton.Repository.DefaultBranch,
			"service_connection_id": (*buildDefiniton.Repository.Properties)["connectedServiceId"],
		}}
	}
=======
	return []map[string]interface{}{{
		"yml_path":              yamlFilePath,
		"repo_name":             *buildDefinition.Repository.Name,
		"repo_type":             *buildDefinition.Repository.Type,
		"branch_name":           *buildDefinition.Repository.DefaultBranch,
		"service_connection_id": (*buildDefinition.Repository.Properties)["connectedServiceId"],
	}}
>>>>>>> f7532456
}

func flattenBuildDefinitionBranchOrPathFilter(m []interface{}) []interface{} {
	var include []string
	var exclude []string

	for _, v := range m {
		if v2, ok := v.(string); ok {
			if strings.HasPrefix(v2, "-") {
				exclude = append(exclude, strings.TrimPrefix(v2, "-"))
			} else if strings.HasPrefix(v2, "+") {
				include = append(include, strings.TrimPrefix(v2, "+"))
			}
		}
	}
	sort.Strings(include)
	sort.Strings(exclude)
	return []interface{}{
		map[string]interface{}{
			"include": include,
			"exclude": exclude,
		},
	}
}

func flattenBuildDefinitionContinuousIntegrationTrigger(m interface{}, isYaml bool) interface{} {
	if ms, ok := m.(map[string]interface{}); ok {
		f := map[string]interface{}{
			"use_yaml": isYaml,
		}
		if !isYaml {
			f["override"] = []map[string]interface{}{{
				"batch":                            ms["batchChanges"],
				"branch_filter":                    flattenBuildDefinitionBranchOrPathFilter(ms["branchFilters"].([]interface{})),
				"max_concurrent_builds_per_branch": ms["maxConcurrentBuildsPerBranch"],
				"polling_interval":                 ms["pollingInterval"],
				"polling_job_id":                   ms["pollingJobId"],
				"path_filter":                      flattenBuildDefinitionBranchOrPathFilter(ms["pathFilters"].([]interface{})),
			}}
		}
		return f
	}
	return nil
}

func flattenBuildDefinitionPullRequestTrigger(m interface{}, isYaml bool) interface{} {
	if ms, ok := m.(map[string]interface{}); ok {
		forks := ms["forks"].(map[string]interface{})
		isCommentRequired := ms["isCommentRequiredForPullRequest"].(bool)
		isCommentRequiredNonTeam := ms["requireCommentsForNonTeamMembersOnly"].(bool)

		var commentRequired string
		if isCommentRequired {
			commentRequired = "All"
		}
		if isCommentRequired && isCommentRequiredNonTeam {
			commentRequired = "NonTeamMembers"
		}

		f := map[string]interface{}{
			"use_yaml":         isYaml,
			"comment_required": commentRequired,
			"forks": []map[string]interface{}{{
				"enabled":       forks["enabled"],
				"share_secrets": forks["allowSecrets"],
			}},
		}
		if !isYaml {
			f["override"] = []map[string]interface{}{{
				"auto_cancel":   ms["autoCancel"],
				"branch_filter": flattenBuildDefinitionBranchOrPathFilter(ms["branchFilters"].([]interface{})),
				"path_filter":   flattenBuildDefinitionBranchOrPathFilter(ms["pathFilters"].([]interface{})),
			}}
		}
		return f
	}
	return nil
}

func flattenBuildDefinitionTrigger(m interface{}, isYaml bool, t build.DefinitionTriggerType) interface{} {
	if ms, ok := m.(map[string]interface{}); ok {
		if ms["triggerType"].(string) != string(t) {
			return nil
		}
		switch t {
		case build.DefinitionTriggerTypeValues.ContinuousIntegration:
			return flattenBuildDefinitionContinuousIntegrationTrigger(ms, isYaml)
		case build.DefinitionTriggerTypeValues.PullRequest:
			return flattenBuildDefinitionPullRequestTrigger(ms, isYaml)
		}
	}
	return nil
}

func hasSettingsSourceType(m *[]interface{}, t build.DefinitionTriggerType, sst int) bool {
	hasSetting := false
	for _, d := range *m {
		if ms, ok := d.(map[string]interface{}); ok {
			if ms["triggerType"].(string) == string(t) {
				if val, ok := ms["settingsSourceType"]; ok {
					hasSetting = int(val.(float64)) == sst
				}
			}
		}
	}
	return hasSetting
}

func flattenReleaseDefinitionTriggers(m *[]interface{}, isYaml bool, t build.DefinitionTriggerType) []interface{} {
	ds := make([]interface{}, 0, len(*m))
	for _, d := range *m {
		f := flattenBuildDefinitionTrigger(d, isYaml, t)
		if f != nil {
			ds = append(ds, f)
		}
	}
	return ds
}

func expandStringList(d []interface{}) []string {
	vs := make([]string, 0, len(d))
	for _, v := range d {
		val, ok := v.(string)
		if ok && val != "" {
			vs = append(vs, v.(string))
		}
	}
	return vs
}
func expandStringSet(d *schema.Set) []string {
	return expandStringList(d.List())
}

func expandBuildDefinitionBranchOrPathFilter(d map[string]interface{}) []interface{} {
	include := expandStringSet(d["include"].(*schema.Set))
	exclude := expandStringSet(d["exclude"].(*schema.Set))
	sort.Strings(include)
	sort.Strings(exclude)
	m := make([]interface{}, len(include)+len(exclude))
	i := 0
	for _, v := range include {
		m[i] = "+" + v
		i++
	}
	for _, v := range exclude {
		m[i] = "-" + v
		i++
	}
	return m
}
func expandBuildDefinitionBranchOrPathFilterList(d []interface{}) [][]interface{} {
	vs := make([][]interface{}, 0, len(d))
	for _, v := range d {
		if val, ok := v.(map[string]interface{}); ok {
			vs = append(vs, expandBuildDefinitionBranchOrPathFilter(val))
		}
	}
	return vs
}
func expandBuildDefinitionBranchOrPathFilterSet(configured *schema.Set) []interface{} {
	d2 := expandBuildDefinitionBranchOrPathFilterList(configured.List())
	if len(d2) != 1 {
		return nil
	}
	return d2[0]
}

func expandBuildDefinitionFork(d map[string]interface{}) map[string]interface{} {
	return map[string]interface{}{
		"allowSecrets": d["share_secrets"].(bool),
		"enabled":      d["enabled"].(bool),
	}
}
func expandBuildDefinitionForkList(d []interface{}) []map[string]interface{} {
	vs := make([]map[string]interface{}, 0, len(d))
	for _, v := range d {
		if val, ok := v.(map[string]interface{}); ok {
			vs = append(vs, expandBuildDefinitionFork(val))
		}
	}
	return vs
}
func expandBuildDefinitionForkSet(configured *schema.Set) map[string]interface{} {
	d2 := expandBuildDefinitionForkList(configured.List())
	if len(d2) != 1 {
		return nil
	}
	return d2[0]
}

func expandBuildDefinitionManualPullRequestTrigger(d map[string]interface{}) map[string]interface{} {
	return map[string]interface{}{
		"branchFilters": expandBuildDefinitionBranchOrPathFilterSet(d["branch_filter"].(*schema.Set)),
		"pathFilters":   expandBuildDefinitionBranchOrPathFilterSet(d["path_filter"].(*schema.Set)),
		"autoCancel":    d["auto_cancel"].(bool),
	}
}
func expandBuildDefinitionManualPullRequestTriggerList(d []interface{}) []map[string]interface{} {
	vs := make([]map[string]interface{}, 0, len(d))
	for _, v := range d {
		if val, ok := v.(map[string]interface{}); ok {
			vs = append(vs, expandBuildDefinitionManualPullRequestTrigger(val))
		}
	}
	return vs
}
func expandBuildDefinitionManualPullRequestTriggerSet(configured *schema.Set) map[string]interface{} {
	d2 := expandBuildDefinitionManualPullRequestTriggerList(configured.List())
	if len(d2) != 1 {
		return nil
	}
	return d2[0]
}

func expandBuildDefinitionManualContinuousIntegrationTrigger(d map[string]interface{}) map[string]interface{} {
	return map[string]interface{}{
		"batchChanges":                 d["batch"].(bool),
		"branchFilters":                expandBuildDefinitionBranchOrPathFilterSet(d["branch_filter"].(*schema.Set)),
		"maxConcurrentBuildsPerBranch": d["max_concurrent_builds_per_branch"].(int),
		"pathFilters":                  expandBuildDefinitionBranchOrPathFilterSet(d["path_filter"].(*schema.Set)),
		"triggerType":                  string(build.DefinitionTriggerTypeValues.ContinuousIntegration),
		"pollingInterval":              d["polling_interval"].(int),
	}
}
func expandBuildDefinitionManualContinuousIntegrationTriggerList(d []interface{}) []map[string]interface{} {
	vs := make([]map[string]interface{}, 0, len(d))
	for _, v := range d {
		if val, ok := v.(map[string]interface{}); ok {
			vs = append(vs, expandBuildDefinitionManualContinuousIntegrationTrigger(val))
		}
	}
	return vs
}
func expandBuildDefinitionManualContinuousIntegrationTriggerSet(configured *schema.Set) map[string]interface{} {
	d2 := expandBuildDefinitionManualContinuousIntegrationTriggerList(configured.List())
	if len(d2) != 1 {
		return nil
	}
	return d2[0]
}

func expandBuildDefinitionTrigger(d map[string]interface{}, t build.DefinitionTriggerType) interface{} {
	switch t {
	case build.DefinitionTriggerTypeValues.ContinuousIntegration:
		isYaml := d["use_yaml"].(bool)
		if isYaml {
			return map[string]interface{}{
				"batchChanges":                 false,
				"branchFilters":                []interface{}{},
				"maxConcurrentBuildsPerBranch": 1,
				"pathFilters":                  []interface{}{},
				"triggerType":                  string(t),
				"settingsSourceType":           float64(2),
			}
		}
		return expandBuildDefinitionManualContinuousIntegrationTriggerSet(d["override"].(*schema.Set))
	case build.DefinitionTriggerTypeValues.PullRequest:
		isYaml := d["use_yaml"].(bool)
		commentRequired := d["comment_required"].(string)
		vs := map[string]interface{}{
			"forks":                                expandBuildDefinitionForkSet(d["forks"].(*schema.Set)),
			"isCommentRequiredForPullRequest":      len(commentRequired) > 0,
			"requireCommentsForNonTeamMembersOnly": commentRequired == "NonTeamMembers",
			"triggerType":                          string(t),
		}
		if isYaml {
			vs["branchFilters"] = []interface{}{
				// TODO : how to get the source branch into here?
				"+develop",
			}
			vs["pathFilters"] = []interface{}{}
			vs["settingsSourceType"] = float64(2)
		} else {
			override := expandBuildDefinitionManualPullRequestTriggerSet(d["override"].(*schema.Set))
			vs["branchFilters"] = override["branchFilters"]
			vs["pathFilters"] = override["pathFilters"]
			vs["autoCancel"] = override["autoCancel"]
		}
		return vs
	}
	return nil
}
func expandBuildDefinitionTriggerList(d []interface{}, t build.DefinitionTriggerType) []interface{} {
	vs := make([]interface{}, 0, len(d))
	for _, v := range d {
		val, ok := v.(map[string]interface{})
		if ok {
			vs = append(vs, expandBuildDefinitionTrigger(val, t))
		}
	}
	return vs
}
func expandBuildDefinitionTriggerSet(configured *schema.Set, t build.DefinitionTriggerType) []interface{} {
	return expandBuildDefinitionTriggerList(configured.List(), t)
}

func expandBuildDefinition(d *schema.ResourceData) (*build.BuildDefinition, string, error) {
	projectID := d.Get("project_id").(string)
	repositories := d.Get("repository").(*schema.Set).List()

	variableGroupsInterface := d.Get("variable_groups").(*schema.Set).List()
	variableGroups := make([]build.VariableGroup, len(variableGroupsInterface))

	for i, variableGroup := range variableGroupsInterface {
		variableGroups[i] = *buildVariableGroup(variableGroup.(int))
	}

	stepsInterface := d.Get("step").(*schema.Set).List()

	var steps []build.BuildDefinitionStep
	for _, step := range stepsInterface {
		stepBuilt := buildStep(step.(map[string]interface{}))
		if stepBuilt != nil {
			steps = append(steps, *stepBuilt)
		}
	}

	// Note: If configured, this will be of length 1 based on the schema definition above.
	if len(repositories) != 1 {
		return nil, "", fmt.Errorf("Unexpectedly did not find repository metadata in the resource data")
	}

	repository := repositories[0].(map[string]interface{})

	repoName := repository["repo_name"].(string)
	repoType := repository["repo_type"].(string)
	repoURL := ""
	if strings.EqualFold(repoType, "github") {
		repoURL = fmt.Sprintf("https://github.com/%s.git", repoName)
	}
	if strings.EqualFold(repoType, "bitbucket") {
		repoURL = fmt.Sprintf("https://bitbucket.org/%s.git", repoName)
	}

	ciTriggers := expandBuildDefinitionTriggerSet(
		d.Get("ci_trigger").(*schema.Set),
		build.DefinitionTriggerTypeValues.ContinuousIntegration,
	)
	pullRequestTriggers := expandBuildDefinitionTriggerSet(
		d.Get("pull_request_trigger").(*schema.Set),
		build.DefinitionTriggerTypeValues.PullRequest,
	)

	buildTriggers := append(ciTriggers, pullRequestTriggers...)

	// Look for the ID. This may not exist if we are within the context of a "create" operation,
	// so it is OK if it is missing.
	buildDefinitionID, err := strconv.Atoi(d.Id())
	var buildDefinitionReference *int
	if err == nil {
		buildDefinitionReference = &buildDefinitionID
	} else {
		buildDefinitionReference = nil
	}

	agentPoolName := d.Get("agent_pool_name").(string)

	var process interface{}

	ymlPath := converter.String(repository["yml_path"].(string))
	if ymlPath != nil {
		process = &build.YamlProcess{
			YamlFilename: ymlPath,
		}
	} else {
		var phaseName = "Agent Job 1"
		var refName = "Job_1"
		var condition = "succeeded()"

		var Type = 1
		var target = &build.PhaseTarget{
			Type: &Type,
		}

		var phase = &build.Phase{
			Name:      &phaseName,
			RefName:   &refName,
			Condition: &condition,
			Steps:     &steps,
			Target:    target,
		}
		var phases = []build.Phase{
			*phase,
		}

		agentSpecificationId := "ubuntu-18.04"
		var processTarget = &build.DesignerProcessTarget{
			AgentSpecification: &build.AgentSpecification{
				Identifier: &agentSpecificationId,
			},
		}

		process = &build.DesignerProcess{
			Phases: &phases,
			Target: processTarget,
		}
	}

	buildDefinition := build.BuildDefinition{
		Id:       buildDefinitionReference,
		Name:     converter.String(d.Get("name").(string)),
		Path:     converter.String(d.Get("path").(string)),
		Revision: converter.Int(d.Get("revision").(int)),
		Repository: &build.BuildRepository{
			Url:           &repoURL,
			Id:            &repoName,
			Name:          &repoName,
			DefaultBranch: converter.String(repository["branch_name"].(string)),
			Type:          &repoType,
			Properties: &map[string]string{
				"connectedServiceId": repository["service_connection_id"].(string),
			},
		},
		Process: process,
		Queue: &build.AgentPoolQueue{
			Name: &agentPoolName,
			Pool: &build.TaskAgentPoolReference{
				Name: &agentPoolName,
			},
		},
		QueueStatus:    &build.DefinitionQueueStatusValues.Enabled,
		Type:           &build.DefinitionTypeValues.Build,
		Quality:        &build.DefinitionQualityValues.Definition,
		VariableGroups: &variableGroups,
		Triggers:       &buildTriggers,
	}

	body, _ := json.Marshal(&buildDefinition)
	goStyleString := string(bytes.Split(body[:], []byte{0})[0])
	log.Print(goStyleString)

	return &buildDefinition, projectID, nil
}

func buildStep(m map[string]interface{}) *build.BuildDefinitionStep {

	inputs := m["inputs"].(map[string]interface{})
	inputStrings := make(map[string]string)

	for key, value := range inputs {
		strKey := fmt.Sprintf("%v", key)
		strValue := fmt.Sprintf("%v", value)
		inputStrings[strKey] = strValue
	}

	tasks := m["task"].(*schema.Set).List()
	if len(tasks) == 1 {

		enabled := true;
		return &build.BuildDefinitionStep{
			Task:   buildTask(tasks[0].(map[string]interface{})),
			Inputs: &inputStrings,
			Enabled: &enabled,
		}
	}
	return nil
}

func buildTask(m map[string]interface{}) *build.TaskDefinitionReference {
	taskId := uuid.MustParse(m["identifier"].(string))
	return &build.TaskDefinitionReference{
		DefinitionType: converter.String(m["definition_type"].(string)),
		Id:             &taskId,
		VersionSpec:    converter.String(m["version"].(string)),
	}
}

func buildVariableGroup(id int) *build.VariableGroup {
	return &build.VariableGroup{
		Id: &id,
	}
}<|MERGE_RESOLUTION|>--- conflicted
+++ resolved
@@ -4,12 +4,9 @@
 	"bytes"
 	"encoding/json"
 	"fmt"
-<<<<<<< HEAD
 	"github.com/google/uuid"
 	"log"
-=======
 	"sort"
->>>>>>> f7532456
 	"strconv"
 	"strings"
 
@@ -145,29 +142,6 @@
 					},
 				},
 			},
-<<<<<<< HEAD
-			"step": {
-				Type:     schema.TypeSet,
-				Optional: true,
-				Elem: &schema.Resource{
-					Schema: map[string]*schema.Schema{
-						"task": {
-							Type:     schema.TypeSet,
-							Required: true,
-							MaxItems: 1,
-							Elem: &schema.Resource{
-								Schema: map[string]*schema.Schema{
-									"identifier": {
-										Type:     schema.TypeString,
-										Required: true,
-									},
-									"definition_type": {
-										Type:     schema.TypeString,
-										Required: true,
-									},
-									"version": {
-										Type:     schema.TypeString,
-=======
 			"ci_trigger": {
 				Type:     schema.TypeSet,
 				Optional: true,
@@ -256,22 +230,48 @@
 									},
 									"share_secrets": {
 										Type:     schema.TypeBool,
->>>>>>> f7532456
 										Required: true,
 									},
 								},
 							},
 						},
-<<<<<<< HEAD
-						"inputs": {
-							Type:     schema.TypeMap,
-							Optional: true,
-=======
 						"comment_required": {
 							Type:         schema.TypeString,
 							Optional:     true,
 							ValidateFunc: validation.StringInSlice([]string{"All", "NonTeamMembers"}, false),
->>>>>>> f7532456
+						},
+					},
+				},
+			},
+			"step": {
+				Type:     schema.TypeSet,
+				Optional: true,
+				Elem: &schema.Resource{
+					Schema: map[string]*schema.Schema{
+						"task": {
+							Type:     schema.TypeSet,
+							Required: true,
+							MaxItems: 1,
+							Elem: &schema.Resource{
+								Schema: map[string]*schema.Schema{
+									"identifier": {
+										Type:     schema.TypeString,
+										Required: true,
+									},
+									"definition_type": {
+										Type:     schema.TypeString,
+										Required: true,
+									},
+									"version": {
+										Type:     schema.TypeString,
+										Required: true,
+									},
+								},
+							},
+						},
+						"inputs": {
+							Type:     schema.TypeMap,
+							Optional: true,
 						},
 					},
 				},
@@ -324,7 +324,6 @@
 	d.Set("revision", revision)
 }
 
-<<<<<<< HEAD
 func flattenProcess(process interface{}) interface{} {
 	val, _ := json.Marshal(process)
 	valStr := string(val[:])
@@ -345,8 +344,6 @@
 	return variableGroups
 }
 
-=======
->>>>>>> f7532456
 func createBuildDefinition(clients *config.AggregatedClient, buildDefinition *build.BuildDefinition, project string) (*build.BuildDefinition, error) {
 	createdBuild, err := clients.BuildClient.CreateDefinition(clients.Ctx, build.CreateDefinitionArgs{
 		Definition: buildDefinition,
@@ -421,67 +418,38 @@
 	return nil
 }
 
-func flattenVariableGroups(buildDefinition *build.BuildDefinition) []int {
-	if buildDefinition.VariableGroups == nil {
-		return nil
-	}
-
-	variableGroups := make([]int, len(*buildDefinition.VariableGroups))
-
-	for i, variableGroup := range *buildDefinition.VariableGroups {
-		variableGroups[i] = *variableGroup.Id
-	}
-
-	return variableGroups
-}
-
 func flattenRepository(buildDefinition *build.BuildDefinition) interface{} {
 	yamlFilePath := ""
 
 	// The process member can be of many types -- the only typing information
 	// available from the compiler is `interface{}` so we can probe for known
 	// implementations
-<<<<<<< HEAD
-	if processMap, ok := buildDefiniton.Process.(map[string]interface{}); ok {
+	if processMap, ok := buildDefinition.Process.(map[string]interface{}); ok {
 		if processMap["yamlFilename"] != nil {
 			yamlFilePath = processMap["yamlFilename"].(string)
 		}
-=======
-	if processMap, ok := buildDefinition.Process.(map[string]interface{}); ok {
-		yamlFilePath = processMap["yamlFilename"].(string)
->>>>>>> f7532456
 	}
 
 	if yamlProcess, ok := buildDefinition.Process.(*build.YamlProcess); ok {
 		yamlFilePath = *yamlProcess.YamlFilename
 	}
 
-<<<<<<< HEAD
 	if yamlFilePath != "" {
 		return []map[string]interface{}{{
 			"yml_path":              yamlFilePath,
-			"repo_name":             *buildDefiniton.Repository.Name,
-			"repo_type":             *buildDefiniton.Repository.Type,
-			"branch_name":           *buildDefiniton.Repository.DefaultBranch,
-			"service_connection_id": (*buildDefiniton.Repository.Properties)["connectedServiceId"],
+			"repo_name":             *buildDefinition.Repository.Name,
+			"repo_type":             *buildDefinition.Repository.Type,
+			"branch_name":           *buildDefinition.Repository.DefaultBranch,
+			"service_connection_id": (*buildDefinition.Repository.Properties)["connectedServiceId"],
 		}}
 	} else {
 		return []map[string]interface{}{{
-			"repo_name":             *buildDefiniton.Repository.Name,
-			"repo_type":             *buildDefiniton.Repository.Type,
-			"branch_name":           *buildDefiniton.Repository.DefaultBranch,
-			"service_connection_id": (*buildDefiniton.Repository.Properties)["connectedServiceId"],
+			"repo_name":             *buildDefinition.Repository.Name,
+			"repo_type":             *buildDefinition.Repository.Type,
+			"branch_name":           *buildDefinition.Repository.DefaultBranch,
+			"service_connection_id": (*buildDefinition.Repository.Properties)["connectedServiceId"],
 		}}
 	}
-=======
-	return []map[string]interface{}{{
-		"yml_path":              yamlFilePath,
-		"repo_name":             *buildDefinition.Repository.Name,
-		"repo_type":             *buildDefinition.Repository.Type,
-		"branch_name":           *buildDefinition.Repository.DefaultBranch,
-		"service_connection_id": (*buildDefinition.Repository.Properties)["connectedServiceId"],
-	}}
->>>>>>> f7532456
 }
 
 func flattenBuildDefinitionBranchOrPathFilter(m []interface{}) []interface{} {
