--- conflicted
+++ resolved
@@ -8,6 +8,7 @@
 	"log"
 	"sort"
 	"strconv"
+	"strings"
 
 	"github.com/hashicorp/terraform-plugin-sdk/helper/schema"
 	"github.com/hashicorp/terraform-plugin-sdk/helper/validation"
@@ -138,18 +139,9 @@
 							Required: true,
 						},
 						"repo_type": {
-<<<<<<< HEAD
 							Type:         schema.TypeString,
 							Required:     true,
 							ValidateFunc: validation.StringInSlice([]string{"GitHub", "TfsGit", "Bitbucket"}, false),
-=======
-							Type:     schema.TypeString,
-							Required: true,
-							ValidateFunc: validation.StringInSlice([]string{
-								string(RepoTypeValues.GitHub),
-								string(RepoTypeValues.TfsGit),
-							}, false),
->>>>>>> efccf090
 						},
 						"branch_name": {
 							Type:     schema.TypeString,
@@ -164,7 +156,6 @@
 					},
 				},
 			},
-<<<<<<< HEAD
 			"ci_trigger": {
 				Type:     schema.TypeSet,
 				Optional: true,
@@ -299,9 +290,7 @@
 					},
 				},
 			},
-=======
 			"tags": TagsSchema,
->>>>>>> efccf090
 		},
 	}
 }
@@ -336,11 +325,11 @@
 	d.Set("process", flattenProcess(buildDefinition.Process))
 
 	if buildDefinition.Triggers != nil {
-		yamlCiTrigger := hasSettingsSourceType(buildDefinition.Triggers, build.DefinitionTriggerTypeValues.ContinuousIntegration, 2)
-		d.Set("ci_trigger", flattenReleaseDefinitionTriggers(buildDefinition.Triggers, yamlCiTrigger, build.DefinitionTriggerTypeValues.ContinuousIntegration))
-
-		yamlPrTrigger := hasSettingsSourceType(buildDefinition.Triggers, build.DefinitionTriggerTypeValues.PullRequest, 2)
-		d.Set("pull_request_trigger", flattenReleaseDefinitionTriggers(buildDefinition.Triggers, yamlPrTrigger, build.DefinitionTriggerTypeValues.PullRequest))
+		//yamlCiTrigger := hasSettingsSourceType(buildDefinition.Triggers, build.DefinitionTriggerTypeValues.ContinuousIntegration, 2)
+		d.Set("ci_trigger", flattenReleaseDefinitionTriggers(buildDefinition.Triggers))
+
+		//yamlPrTrigger := hasSettingsSourceType(buildDefinition.Triggers, build.DefinitionTriggerTypeValues.PullRequest, 2)
+		d.Set("pull_request_trigger", flattenReleaseDefinitionTriggers(buildDefinition.Triggers))
 	}
 
 	revision := 0
@@ -452,20 +441,15 @@
 	// available from the compiler is `interface{}` so we can probe for known
 	// implementations
 	if processMap, ok := buildDefinition.Process.(map[string]interface{}); ok {
-<<<<<<< HEAD
 		if processMap["yamlFilename"] != nil {
 			yamlFilePath = processMap["yamlFilename"].(string)
 		}
-=======
-		yamlFilePath = processMap["yamlFilename"].(string)
->>>>>>> efccf090
 	}
 
 	if yamlProcess, ok := buildDefinition.Process.(*build.YamlProcess); ok {
 		yamlFilePath = *yamlProcess.YamlFilename
 	}
 
-<<<<<<< HEAD
 	if yamlFilePath != "" {
 		return []map[string]interface{}{{
 			"yml_path":              yamlFilePath,
@@ -590,31 +574,6 @@
 	return hasSetting
 }
 
-func flattenReleaseDefinitionTriggers(m *[]interface{}, isYaml bool, t build.DefinitionTriggerType) []interface{} {
-	ds := make([]interface{}, 0, len(*m))
-	for _, d := range *m {
-		f := flattenBuildDefinitionTrigger(d, isYaml, t)
-		if f != nil {
-			ds = append(ds, f)
-		}
-	}
-	return ds
-}
-
-func expandStringList(d []interface{}) []string {
-	vs := make([]string, 0, len(d))
-	for _, v := range d {
-		val, ok := v.(string)
-		if ok && val != "" {
-			vs = append(vs, v.(string))
-		}
-	}
-	return vs
-}
-func expandStringSet(d *schema.Set) []string {
-	return expandStringList(d.List())
-}
-
 func expandBuildDefinitionBranchOrPathFilter(d map[string]interface{}) []interface{} {
 	include := expandStringSet(d["include"].(*schema.Set))
 	exclude := expandStringSet(d["exclude"].(*schema.Set))
@@ -776,15 +735,6 @@
 }
 func expandBuildDefinitionTriggerSet(configured *schema.Set, t build.DefinitionTriggerType) []interface{} {
 	return expandBuildDefinitionTriggerList(configured.List(), t)
-=======
-	return []map[string]interface{}{{
-		"yml_path":              yamlFilePath,
-		"repo_name":             *buildDefinition.Repository.Name,
-		"repo_type":             *buildDefinition.Repository.Type,
-		"branch_name":           *buildDefinition.Repository.DefaultBranch,
-		"service_connection_id": (*buildDefinition.Repository.Properties)["connectedServiceId"],
-	}}
->>>>>>> efccf090
 }
 
 func expandBuildDefinition(d *schema.ResourceData) (*build.BuildDefinition, string, error) {
@@ -816,9 +766,9 @@
 	repository := repositories[0].(map[string]interface{})
 
 	repoName := repository["repo_name"].(string)
-	repoType := RepoType(repository["repo_type"].(string))
+	repoType := repository["repo_type"].(string)
 	repoURL := ""
-	if repoType == RepoTypeValues.GitHub {
+	if strings.EqualFold(repoType, "github") {
 		repoURL = fmt.Sprintf("https://github.com/%s.git", repoName)
 	}
 	if strings.EqualFold(repoType, "bitbucket") {
@@ -917,11 +867,8 @@
 		Type:           &build.DefinitionTypeValues.Build,
 		Quality:        &build.DefinitionQualityValues.Definition,
 		VariableGroups: &variableGroups,
-<<<<<<< HEAD
 		Triggers:       &buildTriggers,
-=======
 		Tags:           &tags,
->>>>>>> efccf090
 	}
 
 	body, _ := json.Marshal(&buildDefinition)
