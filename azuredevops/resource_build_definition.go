package azuredevops

import (
<<<<<<< HEAD
	"bytes"
	"encoding/json"
=======
	"errors"
>>>>>>> 9094d0b8
	"fmt"
	"github.com/google/uuid"
	"log"
	"sort"
	"strconv"
	"strings"

	"github.com/hashicorp/terraform-plugin-sdk/helper/schema"
	"github.com/hashicorp/terraform-plugin-sdk/helper/validation"
	"github.com/microsoft/azure-devops-go-api/azuredevops/build"
	"github.com/microsoft/terraform-provider-azuredevops/azuredevops/utils"
	"github.com/microsoft/terraform-provider-azuredevops/azuredevops/utils/config"
	"github.com/microsoft/terraform-provider-azuredevops/azuredevops/utils/converter"
	"github.com/microsoft/terraform-provider-azuredevops/azuredevops/utils/tfhelper"
	"github.com/microsoft/terraform-provider-azuredevops/azuredevops/utils/validate"
)

// RepoType the type of the repository
type RepoType string

type repoTypeValuesType struct {
<<<<<<< HEAD
	GitHub RepoType
	TfsGit RepoType
=======
	GitHub    RepoType
	TfsGit    RepoType
	Bitbucket RepoType
>>>>>>> 9094d0b8
}

// RepoTypeValues enum of the type of the repository
var RepoTypeValues = repoTypeValuesType{
<<<<<<< HEAD
	GitHub: "GitHub",
	TfsGit: "TfsGit",
=======
	GitHub:    "GitHub",
	TfsGit:    "TfsGit",
	Bitbucket: "Bitbucket",
>>>>>>> 9094d0b8
}

func resourceBuildDefinition() *schema.Resource {
	filterSchema := map[string]*schema.Schema{
		"include": {
			Type:     schema.TypeSet,
			Optional: true,
			Elem: &schema.Schema{
				Type:         schema.TypeString,
				ValidateFunc: validation.NoZeroValues,
			},
		},
		"exclude": {
			Type:     schema.TypeSet,
			Optional: true,
			Elem: &schema.Schema{
				Type:         schema.TypeString,
				ValidateFunc: validation.NoZeroValues,
			},
		},
	}

	branchFilter := &schema.Schema{
		Type:     schema.TypeSet,
		Optional: true,
		MinItems: 1,
		Elem: &schema.Resource{
			Schema: filterSchema,
		},
	}

	pathFilter := &schema.Schema{
		Type:     schema.TypeSet,
		Optional: true,
		Elem: &schema.Resource{
			Schema: filterSchema,
		},
	}

	return &schema.Resource{
		Create: resourceBuildDefinitionCreate,
		Read:   resourceBuildDefinitionRead,
		Update: resourceBuildDefinitionUpdate,
		Delete: resourceBuildDefinitionDelete,
		Importer: &schema.ResourceImporter{
			State: func(d *schema.ResourceData, meta interface{}) ([]*schema.ResourceData, error) {
				projectID, buildDefinitionID, err := ParseImportedProjectIDAndID(meta.(*config.AggregatedClient), d.Id())
				if err != nil {
					return nil, fmt.Errorf("error parsing the build definition ID from the Terraform resource data: %v", err)
				}
				d.Set("project_id", projectID)
				d.SetId(fmt.Sprintf("%d", buildDefinitionID))

				return []*schema.ResourceData{d}, nil
			},
		},
		Schema: map[string]*schema.Schema{
			"project_id": {
				Type:     schema.TypeString,
				Required: true,
				ForceNew: true,
			},
			"revision": {
				Type:     schema.TypeInt,
				Computed: true,
			},
			"name": {
				Type:     schema.TypeString,
				Optional: true,
				Default:  "",
			},
			"path": {
				Type:         schema.TypeString,
				Optional:     true,
				Default:      `\`,
				ValidateFunc: validate.Path,
			},
			"variable_groups": {
				Type:     schema.TypeSet,
				Optional: true,
				MinItems: 1,
				Elem: &schema.Schema{
					Type:         schema.TypeInt,
					ValidateFunc: validation.IntAtLeast(1),
				},
			},
			"agent_pool_name": {
				Type:     schema.TypeString,
				Optional: true,
				Default:  "Hosted Ubuntu 1604",
			},
			"repository": {
				Type:     schema.TypeList,
				Required: true,
				MinItems: 1,
				MaxItems: 1,
				Elem: &schema.Resource{
					Schema: map[string]*schema.Schema{
						"yml_path": {
							Type:     schema.TypeString,
							Optional: true,
						},
						"repo_name": {
							Type:     schema.TypeString,
							Required: true,
						},
						"repo_type": {
<<<<<<< HEAD
							Type:         schema.TypeString,
							Required:     true,
							ValidateFunc: validation.StringInSlice([]string{"GitHub", "TfsGit", "Bitbucket"}, false),
=======
							Type:     schema.TypeString,
							Required: true,
							ValidateFunc: validation.StringInSlice([]string{
								string(RepoTypeValues.GitHub),
								string(RepoTypeValues.TfsGit),
								string(RepoTypeValues.Bitbucket),
							}, false),
>>>>>>> 9094d0b8
						},
						"branch_name": {
							Type:     schema.TypeString,
							Optional: true,
							Default:  "master",
						},
						"service_connection_id": {
							Type:     schema.TypeString,
							Optional: true,
							Default:  "",
						},
					},
				},
			},
			"ci_trigger": {
<<<<<<< HEAD
				Type:     schema.TypeSet,
=======
				Type:     schema.TypeList,
>>>>>>> 9094d0b8
				Optional: true,
				MinItems: 1,
				MaxItems: 1,
				Elem: &schema.Resource{
					Schema: map[string]*schema.Schema{
						"use_yaml": {
							Type:          schema.TypeBool,
							Optional:      true,
							Default:       false,
							ConflictsWith: []string{"ci_trigger.0.override"},
						},
						"override": {
<<<<<<< HEAD
							Type:     schema.TypeSet,
=======
							Type:     schema.TypeList,
>>>>>>> 9094d0b8
							Optional: true,
							MinItems: 1,
							MaxItems: 1,
							Elem: &schema.Resource{
								Schema: map[string]*schema.Schema{
									"batch": {
										Type:     schema.TypeBool,
										Optional: true,
										Default:  true,
									},
									"branch_filter": branchFilter,
									"max_concurrent_builds_per_branch": {
										Type:     schema.TypeInt,
										Optional: true,
										Default:  1,
									},
									"path_filter": pathFilter,
									"polling_interval": {
										Type:     schema.TypeInt,
										Optional: true,
									},
									"polling_job_id": {
										Type:     schema.TypeString,
										Computed: true,
									},
								},
							},
						},
					},
				},
			},
			"pull_request_trigger": {
<<<<<<< HEAD
				Type:     schema.TypeSet,
=======
				Type:     schema.TypeList,
>>>>>>> 9094d0b8
				Optional: true,
				MinItems: 1,
				MaxItems: 1,
				Elem: &schema.Resource{
					Schema: map[string]*schema.Schema{
						"use_yaml": {
							Type:          schema.TypeBool,
							Optional:      true,
							Default:       false,
							ConflictsWith: []string{"pull_request_trigger.0.override"},
						},
<<<<<<< HEAD
						"override": {
							Type:     schema.TypeSet,
=======
						"initial_branch": {
							Type:     schema.TypeString,
							Optional: true,
							Default:  "Managed by Terraform",
						},
						"override": {
							Type:     schema.TypeList,
>>>>>>> 9094d0b8
							Optional: true,
							MinItems: 1,
							MaxItems: 1,
							Elem: &schema.Resource{
								Schema: map[string]*schema.Schema{
									"auto_cancel": {
										Type:     schema.TypeBool,
										Optional: true,
<<<<<<< HEAD
=======
										Default:  true,
>>>>>>> 9094d0b8
									},
									"branch_filter": branchFilter,
									"path_filter":   pathFilter,
								},
							},
						},
						"forks": {
<<<<<<< HEAD
							Type:     schema.TypeSet,
=======
							Type:     schema.TypeList,
>>>>>>> 9094d0b8
							Required: true,
							MinItems: 1,
							MaxItems: 1,
							Elem: &schema.Resource{
								Schema: map[string]*schema.Schema{
									"enabled": {
										Type:     schema.TypeBool,
										Required: true,
									},
									"share_secrets": {
										Type:     schema.TypeBool,
										Required: true,
									},
								},
							},
						},
						"comment_required": {
							Type:         schema.TypeString,
							Optional:     true,
							ValidateFunc: validation.StringInSlice([]string{"All", "NonTeamMembers"}, false),
						},
					},
				},
			},
<<<<<<< HEAD
			"step": {
				Type:     schema.TypeSet,
				Optional: true,
				Elem: &schema.Resource{
					Schema: map[string]*schema.Schema{
						"task": {
							Type:     schema.TypeSet,
							Required: true,
							MaxItems: 1,
							Elem: &schema.Resource{
								Schema: map[string]*schema.Schema{
									"identifier": {
										Type:     schema.TypeString,
										Required: true,
									},
									"definition_type": {
										Type:     schema.TypeString,
										Required: true,
									},
									"version": {
										Type:     schema.TypeString,
										Required: true,
									},
								},
							},
						},
						"inputs": {
							Type:     schema.TypeMap,
							Optional: true,
							Elem: &schema.Schema{
								Type: schema.TypeString,
							},
						},
					},
				},
			},
			"tags": TagsSchema,
=======
>>>>>>> 9094d0b8
		},
	}
}

func resourceBuildDefinitionCreate(d *schema.ResourceData, m interface{}) error {
	clients := m.(*config.AggregatedClient)
	err := validateServiceConnectionIDExistsIfNeeded(d)
	if err != nil {
		return err
	}
	buildDefinition, projectID, err := expandBuildDefinition(d)
	if err != nil {
		return fmt.Errorf("error creating resource Build Definition: %+v", err)
	}

	createdBuildDefinition, err := createBuildDefinition(clients, buildDefinition, projectID)
	if err != nil {
		return fmt.Errorf("error creating resource Build Definition: %+v", err)
	}

	body, _ := json.Marshal(*createdBuildDefinition)
	s := string(body[:])
	println("BUILD DEFINITION CREATE RESPONSE")
	println(s)

	flattenBuildDefinition(d, createdBuildDefinition, projectID)
	return resourceBuildDefinitionRead(d, m)
}

func flattenBuildDefinition(d *schema.ResourceData, buildDefinition *build.BuildDefinition, projectID string) {
	d.SetId(strconv.Itoa(*buildDefinition.Id))

	d.Set("project_id", projectID)
	d.Set("name", *buildDefinition.Name)
	d.Set("path", *buildDefinition.Path)
	d.Set("repository", flattenRepository(buildDefinition))
	d.Set("agent_pool_name", *buildDefinition.Queue.Pool.Name)
	d.Set("path", *buildDefinition.Path)

	d.Set("variable_groups", flattenVariableGroups(buildDefinition))
	d.Set("step", flattenStep(buildDefinition.Process.(map[string]interface{})))

	if buildDefinition.Triggers != nil {
		yamlCiTrigger := hasSettingsSourceType(buildDefinition.Triggers, build.DefinitionTriggerTypeValues.ContinuousIntegration, 2)
		d.Set("ci_trigger", flattenBuildDefinitionTrigger(buildDefinition.Triggers, yamlCiTrigger, build.DefinitionTriggerTypeValues.ContinuousIntegration))

		yamlPrTrigger := hasSettingsSourceType(buildDefinition.Triggers, build.DefinitionTriggerTypeValues.PullRequest, 2)
		d.Set("pull_request_trigger", flattenBuildDefinitionTrigger(buildDefinition.Triggers, yamlPrTrigger, build.DefinitionTriggerTypeValues.PullRequest))
	}

	if buildDefinition.Triggers != nil {
		yamlCiTrigger := hasSettingsSourceType(buildDefinition.Triggers, build.DefinitionTriggerTypeValues.ContinuousIntegration, 2)
		d.Set("ci_trigger", flattenBuildDefinitionTriggers(buildDefinition.Triggers, yamlCiTrigger, build.DefinitionTriggerTypeValues.ContinuousIntegration))

		yamlPrTrigger := hasSettingsSourceType(buildDefinition.Triggers, build.DefinitionTriggerTypeValues.PullRequest, 2)
		d.Set("pull_request_trigger", flattenBuildDefinitionTriggers(buildDefinition.Triggers, yamlPrTrigger, build.DefinitionTriggerTypeValues.PullRequest))
	}

	revision := 0
	if buildDefinition.Revision != nil {
		revision = *buildDefinition.Revision
	}

	d.Set("revision", revision)
}

<<<<<<< HEAD
func flattenStep(process map[string]interface{}) *schema.Set {

	phase := process["phases"].([]interface{})[0].(map[string]interface{})
	steps := phase["steps"].([]interface{})
	step := steps[0].(map[string]interface{})

	inputs := step["inputs"].(map[string]interface{})

	task := step["task"].(map[string]interface{})
	/*
		taskId := uuid.MustParse(m["identifier"].(string))
		return &build.TaskDefinitionReference{
			DefinitionType: converter.String(m["definition_type"].(string)),
			Id:             &taskId,
			VersionSpec:    converter.String(m["version"].(string)),
		}
	*/

	taskMap := map[string]interface{}{
		"definition_type": task["definitionType"].(string),
		"version":         task["versionSpec"].(string),
		"identifier":      task["id"].(string),
	}
	println(inputs)
	println(taskMap)

	set := schema.NewSet(schema.HashString, nil)
	for range steps {
	}
	return set
	/*map[string]interface{} {
		"inputs":              inputs,
		"task": taskMap,
	}*/
}

func flattenProcess(process interface{}) interface{} {
	val, _ := json.Marshal(process)
	valStr := string(val[:])
	return valStr
}

func flattenVariableGroups(buildDefinition *build.BuildDefinition) []int {
	if buildDefinition.VariableGroups == nil {
		return nil
	}

	variableGroups := make([]int, len(*buildDefinition.VariableGroups))

	for i, variableGroup := range *buildDefinition.VariableGroups {
		variableGroups[i] = *variableGroup.Id
	}

	return variableGroups
}

=======
>>>>>>> 9094d0b8
func createBuildDefinition(clients *config.AggregatedClient, buildDefinition *build.BuildDefinition, project string) (*build.BuildDefinition, error) {
	createdBuild, err := clients.BuildClient.CreateDefinition(clients.Ctx, build.CreateDefinitionArgs{
		Definition: buildDefinition,
		Project:    &project,
	})

	return createdBuild, err
}

func resourceBuildDefinitionRead(d *schema.ResourceData, m interface{}) error {
	clients := m.(*config.AggregatedClient)
	projectID, buildDefinitionID, err := tfhelper.ParseProjectIDAndResourceID(d)

	if err != nil {
		return err
	}

	buildDefinition, err := clients.BuildClient.GetDefinition(clients.Ctx, build.GetDefinitionArgs{
		Project:      &projectID,
		DefinitionId: &buildDefinitionID,
	})

	if err != nil {
		if utils.ResponseWasNotFound(err) {
			d.SetId("")
			return nil
		}
		return err
	}

	flattenBuildDefinition(d, buildDefinition, projectID)
	return nil
}

func resourceBuildDefinitionDelete(d *schema.ResourceData, m interface{}) error {
	if strings.EqualFold(d.Id(), "") {
		return nil
	}

	clients := m.(*config.AggregatedClient)
	projectID, buildDefinitionID, err := tfhelper.ParseProjectIDAndResourceID(d)
	if err != nil {
		return err
	}

	err = clients.BuildClient.DeleteDefinition(m.(*config.AggregatedClient).Ctx, build.DeleteDefinitionArgs{
		Project:      &projectID,
		DefinitionId: &buildDefinitionID,
	})

	return err
}

func resourceBuildDefinitionUpdate(d *schema.ResourceData, m interface{}) error {
	clients := m.(*config.AggregatedClient)
	err := validateServiceConnectionIDExistsIfNeeded(d)
	if err != nil {
		return err
	}
	buildDefinition, projectID, err := expandBuildDefinition(d)
	if err != nil {
		return err
	}

	updatedBuildDefinition, err := clients.BuildClient.UpdateDefinition(m.(*config.AggregatedClient).Ctx, build.UpdateDefinitionArgs{
		Definition:   buildDefinition,
		Project:      &projectID,
		DefinitionId: buildDefinition.Id,
	})

	if err != nil {
		return err
	}

	flattenBuildDefinition(d, updatedBuildDefinition, projectID)
	return nil
}

<<<<<<< HEAD
=======
func flattenVariableGroups(buildDefinition *build.BuildDefinition) []int {
	if buildDefinition.VariableGroups == nil {
		return nil
	}

	variableGroups := make([]int, len(*buildDefinition.VariableGroups))

	for i, variableGroup := range *buildDefinition.VariableGroups {
		variableGroups[i] = *variableGroup.Id
	}

	return variableGroups
}

>>>>>>> 9094d0b8
func flattenRepository(buildDefinition *build.BuildDefinition) interface{} {
	yamlFilePath := ""

	// The process member can be of many types -- the only typing information
	// available from the compiler is `interface{}` so we can probe for known
	// implementations
	if processMap, ok := buildDefinition.Process.(map[string]interface{}); ok {
<<<<<<< HEAD
		if processMap["yamlFilename"] != nil {
			yamlFilePath = processMap["yamlFilename"].(string)
		}
=======
		yamlFilePath = processMap["yamlFilename"].(string)
>>>>>>> 9094d0b8
	}

	if yamlProcess, ok := buildDefinition.Process.(*build.YamlProcess); ok {
		yamlFilePath = *yamlProcess.YamlFilename
	}

<<<<<<< HEAD
	if yamlFilePath != "" {
		return []map[string]interface{}{{
			"yml_path":              yamlFilePath,
			"repo_name":             *buildDefinition.Repository.Name,
			"repo_type":             *buildDefinition.Repository.Type,
			"branch_name":           *buildDefinition.Repository.DefaultBranch,
			"service_connection_id": (*buildDefinition.Repository.Properties)["connectedServiceId"],
		}}
	} else {
		return []map[string]interface{}{{
			"repo_name":             *buildDefinition.Repository.Name,
			"repo_type":             *buildDefinition.Repository.Type,
			"branch_name":           *buildDefinition.Repository.DefaultBranch,
			"service_connection_id": (*buildDefinition.Repository.Properties)["connectedServiceId"],
		}}
	}
}

func flattenBuildDefinitionBranchOrPathFilter(m []interface{}) []interface{} {
	var include []string
	var exclude []string

	for _, v := range m {
		if v2, ok := v.(string); ok {
			if strings.HasPrefix(v2, "-") {
				exclude = append(exclude, strings.TrimPrefix(v2, "-"))
			} else if strings.HasPrefix(v2, "+") {
				include = append(include, strings.TrimPrefix(v2, "+"))
			}
		}
	}
	sort.Strings(include)
	sort.Strings(exclude)
	return []interface{}{
		map[string]interface{}{
			"include": include,
			"exclude": exclude,
		},
	}
}

func flattenBuildDefinitionContinuousIntegrationTrigger(m interface{}, isYaml bool) interface{} {
	if ms, ok := m.(map[string]interface{}); ok {
		f := map[string]interface{}{
			"use_yaml": isYaml,
		}
		if !isYaml {
			f["override"] = []map[string]interface{}{{
				"batch":                            ms["batchChanges"],
				"branch_filter":                    flattenBuildDefinitionBranchOrPathFilter(ms["branchFilters"].([]interface{})),
				"max_concurrent_builds_per_branch": ms["maxConcurrentBuildsPerBranch"],
				"polling_interval":                 ms["pollingInterval"],
				"polling_job_id":                   ms["pollingJobId"],
				"path_filter":                      flattenBuildDefinitionBranchOrPathFilter(ms["pathFilters"].([]interface{})),
			}}
		}
		return f
	}
	return nil
}

func flattenBuildDefinitionPullRequestTrigger(m interface{}, isYaml bool) interface{} {
	if ms, ok := m.(map[string]interface{}); ok {
		forks := ms["forks"].(map[string]interface{})
		isCommentRequired := ms["isCommentRequiredForPullRequest"].(bool)
		isCommentRequiredNonTeam := ms["requireCommentsForNonTeamMembersOnly"].(bool)

		var commentRequired string
		if isCommentRequired {
			commentRequired = "All"
		}
		if isCommentRequired && isCommentRequiredNonTeam {
			commentRequired = "NonTeamMembers"
		}

		f := map[string]interface{}{
			"use_yaml":         isYaml,
			"comment_required": commentRequired,
			"forks": []map[string]interface{}{{
				"enabled":       forks["enabled"],
				"share_secrets": forks["allowSecrets"],
			}},
		}
		if !isYaml {
			f["override"] = []map[string]interface{}{{
				"auto_cancel":   ms["autoCancel"],
				"branch_filter": flattenBuildDefinitionBranchOrPathFilter(ms["branchFilters"].([]interface{})),
				"path_filter":   flattenBuildDefinitionBranchOrPathFilter(ms["pathFilters"].([]interface{})),
			}}
		}
		return f
	}
	return nil
}

func flattenBuildDefinitionTrigger(m interface{}, isYaml bool, t build.DefinitionTriggerType) interface{} {
	if ms, ok := m.(map[string]interface{}); ok {
		if ms["triggerType"].(string) != string(t) {
			return nil
		}
		switch t {
		case build.DefinitionTriggerTypeValues.ContinuousIntegration:
			return flattenBuildDefinitionContinuousIntegrationTrigger(ms, isYaml)
		case build.DefinitionTriggerTypeValues.PullRequest:
			return flattenBuildDefinitionPullRequestTrigger(ms, isYaml)
		}
	}
	return nil
}

func hasSettingsSourceType(m *[]interface{}, t build.DefinitionTriggerType, sst int) bool {
	hasSetting := false
	for _, d := range *m {
		if ms, ok := d.(map[string]interface{}); ok {
			if ms["triggerType"].(string) == string(t) {
				if val, ok := ms["settingsSourceType"]; ok {
					hasSetting = int(val.(float64)) == sst
				}
			}
		}
	}
	return hasSetting
}

func expandBuildDefinitionBranchOrPathFilter(d map[string]interface{}) []interface{} {
	include := expandStringSet(d["include"].(*schema.Set))
	exclude := expandStringSet(d["exclude"].(*schema.Set))
	sort.Strings(include)
	sort.Strings(exclude)
	m := make([]interface{}, len(include)+len(exclude))
	i := 0
	for _, v := range include {
		m[i] = "+" + v
		i++
	}
	for _, v := range exclude {
		m[i] = "-" + v
		i++
	}
	return m
}
func expandBuildDefinitionBranchOrPathFilterList(d []interface{}) [][]interface{} {
	vs := make([][]interface{}, 0, len(d))
	for _, v := range d {
		if val, ok := v.(map[string]interface{}); ok {
			vs = append(vs, expandBuildDefinitionBranchOrPathFilter(val))
		}
	}
	return vs
}
func expandBuildDefinitionBranchOrPathFilterSet(configured *schema.Set) []interface{} {
	d2 := expandBuildDefinitionBranchOrPathFilterList(configured.List())
	if len(d2) != 1 {
		return nil
	}
	return d2[0]
}

func expandBuildDefinitionFork(d map[string]interface{}) map[string]interface{} {
	return map[string]interface{}{
		"allowSecrets": d["share_secrets"].(bool),
		"enabled":      d["enabled"].(bool),
	}
}
func expandBuildDefinitionForkList(d []interface{}) []map[string]interface{} {
	vs := make([]map[string]interface{}, 0, len(d))
	for _, v := range d {
		if val, ok := v.(map[string]interface{}); ok {
			vs = append(vs, expandBuildDefinitionFork(val))
		}
	}
	return vs
}
func expandBuildDefinitionForkSet(configured *schema.Set) map[string]interface{} {
	d2 := expandBuildDefinitionForkList(configured.List())
	if len(d2) != 1 {
		return nil
	}
	return d2[0]
}

func expandBuildDefinitionManualPullRequestTrigger(d map[string]interface{}) map[string]interface{} {
	return map[string]interface{}{
		"branchFilters": expandBuildDefinitionBranchOrPathFilterSet(d["branch_filter"].(*schema.Set)),
		"pathFilters":   expandBuildDefinitionBranchOrPathFilterSet(d["path_filter"].(*schema.Set)),
		"autoCancel":    d["auto_cancel"].(bool),
	}
}
func expandBuildDefinitionManualPullRequestTriggerList(d []interface{}) []map[string]interface{} {
	vs := make([]map[string]interface{}, 0, len(d))
	for _, v := range d {
		if val, ok := v.(map[string]interface{}); ok {
			vs = append(vs, expandBuildDefinitionManualPullRequestTrigger(val))
		}
	}
	return vs
}
func expandBuildDefinitionManualPullRequestTriggerSet(configured *schema.Set) map[string]interface{} {
	d2 := expandBuildDefinitionManualPullRequestTriggerList(configured.List())
	if len(d2) != 1 {
		return nil
	}
	return d2[0]
}

func expandBuildDefinitionManualContinuousIntegrationTrigger(d map[string]interface{}) map[string]interface{} {
	return map[string]interface{}{
		"batchChanges":                 d["batch"].(bool),
		"branchFilters":                expandBuildDefinitionBranchOrPathFilterSet(d["branch_filter"].(*schema.Set)),
		"maxConcurrentBuildsPerBranch": d["max_concurrent_builds_per_branch"].(int),
		"pathFilters":                  expandBuildDefinitionBranchOrPathFilterSet(d["path_filter"].(*schema.Set)),
		"triggerType":                  string(build.DefinitionTriggerTypeValues.ContinuousIntegration),
		"pollingInterval":              d["polling_interval"].(int),
	}
}
func expandBuildDefinitionManualContinuousIntegrationTriggerList(d []interface{}) []map[string]interface{} {
	vs := make([]map[string]interface{}, 0, len(d))
	for _, v := range d {
		if val, ok := v.(map[string]interface{}); ok {
			vs = append(vs, expandBuildDefinitionManualContinuousIntegrationTrigger(val))
		}
	}
	return vs
}
func expandBuildDefinitionManualContinuousIntegrationTriggerSet(configured *schema.Set) map[string]interface{} {
	d2 := expandBuildDefinitionManualContinuousIntegrationTriggerList(configured.List())
	if len(d2) != 1 {
		return nil
	}
	return d2[0]
}

func expandBuildDefinitionTrigger(d map[string]interface{}, t build.DefinitionTriggerType) interface{} {
	switch t {
	case build.DefinitionTriggerTypeValues.ContinuousIntegration:
		isYaml := d["use_yaml"].(bool)
		if isYaml {
			return map[string]interface{}{
				"batchChanges":                 false,
				"branchFilters":                []interface{}{},
				"maxConcurrentBuildsPerBranch": 1,
				"pathFilters":                  []interface{}{},
				"triggerType":                  string(t),
				"settingsSourceType":           float64(2),
			}
		}
		return expandBuildDefinitionManualContinuousIntegrationTriggerSet(d["override"].(*schema.Set))
	case build.DefinitionTriggerTypeValues.PullRequest:
		isYaml := d["use_yaml"].(bool)
		commentRequired := d["comment_required"].(string)
		vs := map[string]interface{}{
			"forks":                                expandBuildDefinitionForkSet(d["forks"].(*schema.Set)),
			"isCommentRequiredForPullRequest":      len(commentRequired) > 0,
			"requireCommentsForNonTeamMembersOnly": commentRequired == "NonTeamMembers",
			"triggerType":                          string(t),
		}
		if isYaml {
			vs["branchFilters"] = []interface{}{
				// TODO : how to get the source branch into here?
				"+develop",
			}
			vs["pathFilters"] = []interface{}{}
			vs["settingsSourceType"] = float64(2)
		} else {
			override := expandBuildDefinitionManualPullRequestTriggerSet(d["override"].(*schema.Set))
			vs["branchFilters"] = override["branchFilters"]
			vs["pathFilters"] = override["pathFilters"]
			vs["autoCancel"] = override["autoCancel"]
		}
		return vs
	}
	return nil
}
func expandBuildDefinitionTriggerList(d []interface{}, t build.DefinitionTriggerType) []interface{} {
	vs := make([]interface{}, 0, len(d))
	for _, v := range d {
		val, ok := v.(map[string]interface{})
		if ok {
			vs = append(vs, expandBuildDefinitionTrigger(val, t))
		}
	}
	return vs
}
func expandBuildDefinitionTriggerSet(configured *schema.Set, t build.DefinitionTriggerType) []interface{} {
	return expandBuildDefinitionTriggerList(configured.List(), t)
=======
	return []map[string]interface{}{{
		"yml_path":              yamlFilePath,
		"repo_name":             *buildDefinition.Repository.Name,
		"repo_type":             *buildDefinition.Repository.Type,
		"branch_name":           *buildDefinition.Repository.DefaultBranch,
		"service_connection_id": (*buildDefinition.Repository.Properties)["connectedServiceId"],
	}}
>>>>>>> 9094d0b8
}

func flattenBuildDefinitionBranchOrPathFilter(m []interface{}) []interface{} {
	var include []string
	var exclude []string

	for _, v := range m {
		if v2, ok := v.(string); ok {
			if strings.HasPrefix(v2, "-") {
				exclude = append(exclude, strings.TrimPrefix(v2, "-"))
			} else if strings.HasPrefix(v2, "+") {
				include = append(include, strings.TrimPrefix(v2, "+"))
			}
		}
	}

	return []interface{}{
		map[string]interface{}{
			"include": include,
			"exclude": exclude,
		},
	}
}

func flattenBuildDefinitionContinuousIntegrationTrigger(m interface{}, isYaml bool) interface{} {
	if ms, ok := m.(map[string]interface{}); ok {
		f := map[string]interface{}{
			"use_yaml": isYaml,
		}
		if !isYaml {
			f["override"] = []map[string]interface{}{{
				"batch":                            ms["batchChanges"],
				"branch_filter":                    flattenBuildDefinitionBranchOrPathFilter(ms["branchFilters"].([]interface{})),
				"max_concurrent_builds_per_branch": ms["maxConcurrentBuildsPerBranch"],
				"polling_interval":                 ms["pollingInterval"],
				"polling_job_id":                   ms["pollingJobId"],
				"path_filter":                      flattenBuildDefinitionBranchOrPathFilter(ms["pathFilters"].([]interface{})),
			}}
		}
		return f
	}
	return nil
}

func flattenBuildDefinitionPullRequestTrigger(m interface{}, isYaml bool) interface{} {
	if ms, ok := m.(map[string]interface{}); ok {
		forks := ms["forks"].(map[string]interface{})
		isCommentRequired := ms["isCommentRequiredForPullRequest"].(bool)
		isCommentRequiredNonTeam := ms["requireCommentsForNonTeamMembersOnly"].(bool)

		var commentRequired string
		if isCommentRequired {
			commentRequired = "All"
		}
		if isCommentRequired && isCommentRequiredNonTeam {
			commentRequired = "NonTeamMembers"
		}

		branchFilters := ms["branchFilters"].([]interface{})
		var initialBranch string
		if len(branchFilters) > 0 {
			initialBranch = strings.TrimPrefix(branchFilters[0].(string), "+")
		}

		f := map[string]interface{}{
			"use_yaml":         isYaml,
			"initial_branch":   initialBranch,
			"comment_required": commentRequired,
			"forks": []map[string]interface{}{{
				"enabled":       forks["enabled"],
				"share_secrets": forks["allowSecrets"],
			}},
		}
		if !isYaml {
			f["override"] = []map[string]interface{}{{
				"auto_cancel":   ms["autoCancel"],
				"branch_filter": flattenBuildDefinitionBranchOrPathFilter(branchFilters),
				"path_filter":   flattenBuildDefinitionBranchOrPathFilter(ms["pathFilters"].([]interface{})),
			}}
		}
		return f
	}
	return nil
}

func flattenBuildDefinitionTrigger(m interface{}, isYaml bool, t build.DefinitionTriggerType) interface{} {
	if ms, ok := m.(map[string]interface{}); ok {
		if ms["triggerType"].(string) != string(t) {
			return nil
		}
		switch t {
		case build.DefinitionTriggerTypeValues.ContinuousIntegration:
			return flattenBuildDefinitionContinuousIntegrationTrigger(ms, isYaml)
		case build.DefinitionTriggerTypeValues.PullRequest:
			return flattenBuildDefinitionPullRequestTrigger(ms, isYaml)
		}
	}
	return nil
}

func hasSettingsSourceType(m *[]interface{}, t build.DefinitionTriggerType, sst int) bool {
	hasSetting := false
	for _, d := range *m {
		if ms, ok := d.(map[string]interface{}); ok {
			if strings.EqualFold(ms["triggerType"].(string), string(t)) {
				if val, ok := ms["settingsSourceType"]; ok {
					hasSetting = int(val.(float64)) == sst
				}
			}
		}
	}
	return hasSetting
}

func flattenBuildDefinitionTriggers(m *[]interface{}, isYaml bool, t build.DefinitionTriggerType) []interface{} {
	ds := make([]interface{}, 0, len(*m))
	for _, d := range *m {
		f := flattenBuildDefinitionTrigger(d, isYaml, t)
		if f != nil {
			ds = append(ds, f)
		}
	}
	return ds
}

func expandBuildDefinitionBranchOrPathFilter(d map[string]interface{}) []interface{} {
	include := tfhelper.ExpandStringSet(d["include"].(*schema.Set))
	exclude := tfhelper.ExpandStringSet(d["exclude"].(*schema.Set))
	m := make([]interface{}, len(include)+len(exclude))
	i := 0
	for _, v := range include {
		m[i] = "+" + v
		i++
	}
	for _, v := range exclude {
		m[i] = "-" + v
		i++
	}
	return m
}
func expandBuildDefinitionBranchOrPathFilterList(d []interface{}) [][]interface{} {
	vs := make([][]interface{}, 0, len(d))
	for _, v := range d {
		if val, ok := v.(map[string]interface{}); ok {
			vs = append(vs, expandBuildDefinitionBranchOrPathFilter(val))
		}
	}
	return vs
}
func expandBuildDefinitionBranchOrPathFilterSet(configured *schema.Set) []interface{} {
	d2 := expandBuildDefinitionBranchOrPathFilterList(configured.List())
	if len(d2) != 1 {
		return nil
	}
	return d2[0]
}

func expandBuildDefinitionFork(d map[string]interface{}) map[string]interface{} {
	return map[string]interface{}{
		"allowSecrets": d["share_secrets"].(bool),
		"enabled":      d["enabled"].(bool),
	}
}
func expandBuildDefinitionForkList(d []interface{}) []map[string]interface{} {
	vs := make([]map[string]interface{}, 0, len(d))
	for _, v := range d {
		if val, ok := v.(map[string]interface{}); ok {
			vs = append(vs, expandBuildDefinitionFork(val))
		}
	}
	return vs
}
func expandBuildDefinitionForkListFirstOrNil(d []interface{}) map[string]interface{} {
	d2 := expandBuildDefinitionForkList(d)
	if len(d2) != 1 {
		return nil
	}
	return d2[0]
}

func expandBuildDefinitionManualPullRequestTrigger(d map[string]interface{}) map[string]interface{} {
	return map[string]interface{}{
		"branchFilters": expandBuildDefinitionBranchOrPathFilterSet(d["branch_filter"].(*schema.Set)),
		"pathFilters":   expandBuildDefinitionBranchOrPathFilterSet(d["path_filter"].(*schema.Set)),
		"autoCancel":    d["auto_cancel"].(bool),
	}
}
func expandBuildDefinitionManualPullRequestTriggerList(d []interface{}) []map[string]interface{} {
	vs := make([]map[string]interface{}, 0, len(d))
	for _, v := range d {
		if val, ok := v.(map[string]interface{}); ok {
			vs = append(vs, expandBuildDefinitionManualPullRequestTrigger(val))
		}
	}
	return vs
}
func expandBuildDefinitionManualPullRequestTriggerListFirstOrNil(d []interface{}) map[string]interface{} {
	d2 := expandBuildDefinitionManualPullRequestTriggerList(d)
	if len(d2) != 1 {
		return nil
	}
	return d2[0]
}

func expandBuildDefinitionManualContinuousIntegrationTrigger(d map[string]interface{}) map[string]interface{} {
	return map[string]interface{}{
		"batchChanges":                 d["batch"].(bool),
		"branchFilters":                expandBuildDefinitionBranchOrPathFilterSet(d["branch_filter"].(*schema.Set)),
		"maxConcurrentBuildsPerBranch": d["max_concurrent_builds_per_branch"].(int),
		"pathFilters":                  expandBuildDefinitionBranchOrPathFilterSet(d["path_filter"].(*schema.Set)),
		"triggerType":                  string(build.DefinitionTriggerTypeValues.ContinuousIntegration),
		"pollingInterval":              d["polling_interval"].(int),
	}
}
func expandBuildDefinitionManualContinuousIntegrationTriggerList(d []interface{}) []map[string]interface{} {
	vs := make([]map[string]interface{}, 0, len(d))
	for _, v := range d {
		if val, ok := v.(map[string]interface{}); ok {
			vs = append(vs, expandBuildDefinitionManualContinuousIntegrationTrigger(val))
		}
	}
	return vs
}
func expandBuildDefinitionManualContinuousIntegrationTriggerListFirstOrNil(d []interface{}) map[string]interface{} {
	d2 := expandBuildDefinitionManualContinuousIntegrationTriggerList(d)
	if len(d2) != 1 {
		return nil
	}
	return d2[0]
}

func expandBuildDefinitionTrigger(d map[string]interface{}, t build.DefinitionTriggerType) interface{} {
	switch t {
	case build.DefinitionTriggerTypeValues.ContinuousIntegration:
		isYaml := d["use_yaml"].(bool)
		if isYaml {
			return map[string]interface{}{
				"batchChanges":                 false,
				"branchFilters":                []interface{}{},
				"maxConcurrentBuildsPerBranch": 1,
				"pathFilters":                  []interface{}{},
				"triggerType":                  string(t),
				"settingsSourceType":           float64(2),
			}
		}
		return expandBuildDefinitionManualContinuousIntegrationTriggerListFirstOrNil(d["override"].([]interface{}))
	case build.DefinitionTriggerTypeValues.PullRequest:
		isYaml := d["use_yaml"].(bool)
		commentRequired := d["comment_required"].(string)
		vs := map[string]interface{}{
			"forks":                                expandBuildDefinitionForkListFirstOrNil(d["forks"].([]interface{})),
			"isCommentRequiredForPullRequest":      len(commentRequired) > 0,
			"requireCommentsForNonTeamMembersOnly": commentRequired == "NonTeamMembers",
			"triggerType":                          string(t),
		}
		if isYaml {
			vs["branchFilters"] = []interface{}{
				"+" + d["initial_branch"].(string),
			}
			vs["pathFilters"] = []interface{}{}
			vs["settingsSourceType"] = float64(2)
		} else {
			override := expandBuildDefinitionManualPullRequestTriggerListFirstOrNil(d["override"].([]interface{}))
			vs["branchFilters"] = override["branchFilters"]
			vs["pathFilters"] = override["pathFilters"]
			vs["autoCancel"] = override["autoCancel"]
		}
		return vs
	}
	return nil
}
func expandBuildDefinitionTriggerList(d []interface{}, t build.DefinitionTriggerType) []interface{} {
	vs := make([]interface{}, 0, len(d))
	for _, v := range d {
		val, ok := v.(map[string]interface{})
		if ok {
			vs = append(vs, expandBuildDefinitionTrigger(val, t))
		}
	}
	return vs
}

func expandBuildDefinition(d *schema.ResourceData) (*build.BuildDefinition, string, error) {
	projectID := d.Get("project_id").(string)
	repositories := d.Get("repository").([]interface{})

	variableGroupsInterface := d.Get("variable_groups").(*schema.Set).List()
	variableGroups := make([]build.VariableGroup, len(variableGroupsInterface))

	for i, variableGroup := range variableGroupsInterface {
		variableGroups[i] = *buildVariableGroup(variableGroup.(int))
	}

	stepsInterface := d.Get("step").(*schema.Set).List()

	var steps []build.BuildDefinitionStep
	for _, step := range stepsInterface {
		stepBuilt := buildStep(step.(map[string]interface{}))
		if stepBuilt != nil {
			steps = append(steps, *stepBuilt)
		}
	}

	// Note: If configured, this will be of length 1 based on the schema definition above.
	if len(repositories) != 1 {
		return nil, "", fmt.Errorf("Unexpectedly did not find repository metadata in the resource data")
	}

	repository := repositories[0].(map[string]interface{})

	repoName := repository["repo_name"].(string)
	repoType := RepoType(repository["repo_type"].(string))
	repoURL := ""
	if strings.EqualFold(string(repoType), string(RepoTypeValues.GitHub)) {
		repoURL = fmt.Sprintf("https://github.com/%s.git", repoName)
	}
<<<<<<< HEAD
	if strings.EqualFold(repoType, "bitbucket") {
		repoURL = fmt.Sprintf("https://bitbucket.org/%s.git", repoName)
	}

	ciTriggers := expandBuildDefinitionTriggerSet(
		d.Get("ci_trigger").(*schema.Set),
		build.DefinitionTriggerTypeValues.ContinuousIntegration,
	)
	pullRequestTriggers := expandBuildDefinitionTriggerSet(
		d.Get("pull_request_trigger").(*schema.Set),
=======
	if strings.EqualFold(string(repoType), string(RepoTypeValues.Bitbucket)) {
		repoURL = fmt.Sprintf("https://bitbucket.org/%s.git", repoName)
	}

	ciTriggers := expandBuildDefinitionTriggerList(
		d.Get("ci_trigger").([]interface{}),
		build.DefinitionTriggerTypeValues.ContinuousIntegration,
	)
	pullRequestTriggers := expandBuildDefinitionTriggerList(
		d.Get("pull_request_trigger").([]interface{}),
>>>>>>> 9094d0b8
		build.DefinitionTriggerTypeValues.PullRequest,
	)

	buildTriggers := append(ciTriggers, pullRequestTriggers...)

	// Look for the ID. This may not exist if we are within the context of a "create" operation,
	// so it is OK if it is missing.
	buildDefinitionID, err := strconv.Atoi(d.Id())
	var buildDefinitionReference *int
	if err == nil {
		buildDefinitionReference = &buildDefinitionID
	} else {
		buildDefinitionReference = nil
	}

	tags := expandStringList(d.Get("tags").([]interface{}))

	agentPoolName := d.Get("agent_pool_name").(string)

	var process interface{}

	ymlPath := converter.String(repository["yml_path"].(string))
	if ymlPath != nil {
		process = &build.YamlProcess{
			YamlFilename: ymlPath,
		}
	} else {
		var phaseName = "Agent Job 1"
		var refName = "Job_1"
		var condition = "succeeded()"

		var Type = 1
		var target = &build.PhaseTarget{
			Type: &Type,
		}

		var phase = &build.Phase{
			Name:      &phaseName,
			RefName:   &refName,
			Condition: &condition,
			Steps:     &steps,
			Target:    target,
		}
		var phases = []build.Phase{
			*phase,
		}

		agentSpecificationId := "ubuntu-18.04"
		var processTarget = &build.DesignerProcessTarget{
			AgentSpecification: &build.AgentSpecification{
				Identifier: &agentSpecificationId,
			},
		}

		process = &build.DesignerProcess{
			Phases: &phases,
			Target: processTarget,
		}
	}

	buildDefinition := build.BuildDefinition{
		Id:       buildDefinitionReference,
		Name:     converter.String(d.Get("name").(string)),
		Path:     converter.String(d.Get("path").(string)),
		Revision: converter.Int(d.Get("revision").(int)),
		Repository: &build.BuildRepository{
			Url:           &repoURL,
			Id:            &repoName,
			Name:          &repoName,
			DefaultBranch: converter.String(repository["branch_name"].(string)),
			Type:          converter.String(string(repoType)),
			Properties: &map[string]string{
				"apiUrl":             fmt.Sprintf("https://api.bitbucket.org/2.0/repositories/%s", repoName),
				"connectedServiceId": repository["service_connection_id"].(string),
			},
		},
		Process: process,
		Queue: &build.AgentPoolQueue{
			Name: &agentPoolName,
			Pool: &build.TaskAgentPoolReference{
				Name: &agentPoolName,
			},
		},
		QueueStatus:    &build.DefinitionQueueStatusValues.Enabled,
		Type:           &build.DefinitionTypeValues.Build,
		Quality:        &build.DefinitionQualityValues.Definition,
		VariableGroups: &variableGroups,
		Triggers:       &buildTriggers,
<<<<<<< HEAD
		Tags:           &tags,
=======
>>>>>>> 9094d0b8
	}

	body, _ := json.Marshal(&buildDefinition)
	goStyleString := string(bytes.Split(body[:], []byte{0})[0])
	log.Print(goStyleString)

	return &buildDefinition, projectID, nil
}

<<<<<<< HEAD
func buildStep(m map[string]interface{}) *build.BuildDefinitionStep {

	inputs := m["inputs"].(map[string]interface{})
	inputStrings := make(map[string]string)

	for key, value := range inputs {
		strKey := fmt.Sprintf("%v", key)
		strValue := fmt.Sprintf("%v", value)
		inputStrings[strKey] = strValue
	}

	tasks := m["task"].(*schema.Set).List()
	if len(tasks) == 1 {

		enabled := true
		return &build.BuildDefinitionStep{
			Task:    buildTask(tasks[0].(map[string]interface{})),
			Inputs:  &inputStrings,
			Enabled: &enabled,
		}
=======
/**
 * certain types of build definitions require a service connection to run. This function
 * returns an error if a service connection was needed but not provided
 */
func validateServiceConnectionIDExistsIfNeeded(d *schema.ResourceData) error {
	repositories := d.Get("repository").([]interface{})
	repository := repositories[0].(map[string]interface{})

	repoType := repository["repo_type"].(string)
	serviceConnectionID := repository["service_connection_id"].(string)

	if strings.EqualFold(repoType, string(RepoTypeValues.Bitbucket)) && serviceConnectionID == "" {
		return errors.New("bitbucket repositories need a referenced service connection ID")
>>>>>>> 9094d0b8
	}
	return nil
}

<<<<<<< HEAD
func buildTask(m map[string]interface{}) *build.TaskDefinitionReference {
	taskId := uuid.MustParse(m["identifier"].(string))
	return &build.TaskDefinitionReference{
		DefinitionType: converter.String(m["definition_type"].(string)),
		Id:             &taskId,
		VersionSpec:    converter.String(m["version"].(string)),
	}
}

=======
>>>>>>> 9094d0b8
func buildVariableGroup(id int) *build.VariableGroup {
	return &build.VariableGroup{
		Id: &id,
	}
}<|MERGE_RESOLUTION|>--- conflicted
+++ resolved
@@ -1,12 +1,8 @@
 package azuredevops
 
 import (
-<<<<<<< HEAD
 	"bytes"
 	"encoding/json"
-=======
-	"errors"
->>>>>>> 9094d0b8
 	"fmt"
 	"github.com/google/uuid"
 	"log"
@@ -28,26 +24,16 @@
 type RepoType string
 
 type repoTypeValuesType struct {
-<<<<<<< HEAD
-	GitHub RepoType
-	TfsGit RepoType
-=======
 	GitHub    RepoType
 	TfsGit    RepoType
 	Bitbucket RepoType
->>>>>>> 9094d0b8
 }
 
 // RepoTypeValues enum of the type of the repository
 var RepoTypeValues = repoTypeValuesType{
-<<<<<<< HEAD
-	GitHub: "GitHub",
-	TfsGit: "TfsGit",
-=======
 	GitHub:    "GitHub",
 	TfsGit:    "TfsGit",
 	Bitbucket: "Bitbucket",
->>>>>>> 9094d0b8
 }
 
 func resourceBuildDefinition() *schema.Resource {
@@ -140,7 +126,7 @@
 				Default:  "Hosted Ubuntu 1604",
 			},
 			"repository": {
-				Type:     schema.TypeList,
+				Type:     schema.TypeSet,
 				Required: true,
 				MinItems: 1,
 				MaxItems: 1,
@@ -155,19 +141,9 @@
 							Required: true,
 						},
 						"repo_type": {
-<<<<<<< HEAD
 							Type:         schema.TypeString,
 							Required:     true,
 							ValidateFunc: validation.StringInSlice([]string{"GitHub", "TfsGit", "Bitbucket"}, false),
-=======
-							Type:     schema.TypeString,
-							Required: true,
-							ValidateFunc: validation.StringInSlice([]string{
-								string(RepoTypeValues.GitHub),
-								string(RepoTypeValues.TfsGit),
-								string(RepoTypeValues.Bitbucket),
-							}, false),
->>>>>>> 9094d0b8
 						},
 						"branch_name": {
 							Type:     schema.TypeString,
@@ -182,12 +158,43 @@
 					},
 				},
 			},
+			"build_completion_trigger": {
+				Type:     schema.TypeSet,
+				Optional: true,
+				MinItems: 1,
+				MaxItems: 1,
+				Elem: &schema.Resource{
+					Schema: map[string]*schema.Schema{
+						"use_yaml": {
+							Type:          schema.TypeBool,
+							Optional:      true,
+							Default:       false,
+							ConflictsWith: []string{"build_completion_trigger.0.override"},
+						},
+						"override": {
+							Type:     schema.TypeSet,
+							Optional: true,
+							MinItems: 1,
+							MaxItems: 1,
+							Elem: &schema.Resource{
+								Schema: map[string]*schema.Schema{
+									"project_id": {
+										Type:     schema.TypeString,
+										Required: true,
+									},
+									"build_id": {
+										Type:     schema.TypeInt,
+										Required: true,
+									},
+									"branch_filter": branchFilter,
+								},
+							},
+						},
+					},
+				},
+			},
 			"ci_trigger": {
-<<<<<<< HEAD
 				Type:     schema.TypeSet,
-=======
-				Type:     schema.TypeList,
->>>>>>> 9094d0b8
 				Optional: true,
 				MinItems: 1,
 				MaxItems: 1,
@@ -200,11 +207,7 @@
 							ConflictsWith: []string{"ci_trigger.0.override"},
 						},
 						"override": {
-<<<<<<< HEAD
 							Type:     schema.TypeSet,
-=======
-							Type:     schema.TypeList,
->>>>>>> 9094d0b8
 							Optional: true,
 							MinItems: 1,
 							MaxItems: 1,
@@ -237,11 +240,7 @@
 				},
 			},
 			"pull_request_trigger": {
-<<<<<<< HEAD
 				Type:     schema.TypeSet,
-=======
-				Type:     schema.TypeList,
->>>>>>> 9094d0b8
 				Optional: true,
 				MinItems: 1,
 				MaxItems: 1,
@@ -253,18 +252,8 @@
 							Default:       false,
 							ConflictsWith: []string{"pull_request_trigger.0.override"},
 						},
-<<<<<<< HEAD
 						"override": {
 							Type:     schema.TypeSet,
-=======
-						"initial_branch": {
-							Type:     schema.TypeString,
-							Optional: true,
-							Default:  "Managed by Terraform",
-						},
-						"override": {
-							Type:     schema.TypeList,
->>>>>>> 9094d0b8
 							Optional: true,
 							MinItems: 1,
 							MaxItems: 1,
@@ -273,10 +262,6 @@
 									"auto_cancel": {
 										Type:     schema.TypeBool,
 										Optional: true,
-<<<<<<< HEAD
-=======
-										Default:  true,
->>>>>>> 9094d0b8
 									},
 									"branch_filter": branchFilter,
 									"path_filter":   pathFilter,
@@ -284,11 +269,7 @@
 							},
 						},
 						"forks": {
-<<<<<<< HEAD
 							Type:     schema.TypeSet,
-=======
-							Type:     schema.TypeList,
->>>>>>> 9094d0b8
 							Required: true,
 							MinItems: 1,
 							MaxItems: 1,
@@ -313,7 +294,6 @@
 					},
 				},
 			},
-<<<<<<< HEAD
 			"step": {
 				Type:     schema.TypeSet,
 				Optional: true,
@@ -351,18 +331,12 @@
 				},
 			},
 			"tags": TagsSchema,
-=======
->>>>>>> 9094d0b8
 		},
 	}
 }
 
 func resourceBuildDefinitionCreate(d *schema.ResourceData, m interface{}) error {
 	clients := m.(*config.AggregatedClient)
-	err := validateServiceConnectionIDExistsIfNeeded(d)
-	if err != nil {
-		return err
-	}
 	buildDefinition, projectID, err := expandBuildDefinition(d)
 	if err != nil {
 		return fmt.Errorf("error creating resource Build Definition: %+v", err)
@@ -401,14 +375,9 @@
 
 		yamlPrTrigger := hasSettingsSourceType(buildDefinition.Triggers, build.DefinitionTriggerTypeValues.PullRequest, 2)
 		d.Set("pull_request_trigger", flattenBuildDefinitionTrigger(buildDefinition.Triggers, yamlPrTrigger, build.DefinitionTriggerTypeValues.PullRequest))
-	}
-
-	if buildDefinition.Triggers != nil {
-		yamlCiTrigger := hasSettingsSourceType(buildDefinition.Triggers, build.DefinitionTriggerTypeValues.ContinuousIntegration, 2)
-		d.Set("ci_trigger", flattenBuildDefinitionTriggers(buildDefinition.Triggers, yamlCiTrigger, build.DefinitionTriggerTypeValues.ContinuousIntegration))
-
-		yamlPrTrigger := hasSettingsSourceType(buildDefinition.Triggers, build.DefinitionTriggerTypeValues.PullRequest, 2)
-		d.Set("pull_request_trigger", flattenBuildDefinitionTriggers(buildDefinition.Triggers, yamlPrTrigger, build.DefinitionTriggerTypeValues.PullRequest))
+
+		yamlBuildTrigger := hasSettingsSourceType(buildDefinition.Triggers, build.DefinitionTriggerTypeValues.BuildCompletion, 2)
+		d.Set("build_completion_trigger", flattenBuildDefinitionTrigger(buildDefinition.Triggers, yamlBuildTrigger, build.DefinitionTriggerTypeValues.BuildCompletion))
 	}
 
 	revision := 0
@@ -419,7 +388,6 @@
 	d.Set("revision", revision)
 }
 
-<<<<<<< HEAD
 func flattenStep(process map[string]interface{}) *schema.Set {
 
 	phase := process["phases"].([]interface{})[0].(map[string]interface{})
@@ -476,8 +444,6 @@
 	return variableGroups
 }
 
-=======
->>>>>>> 9094d0b8
 func createBuildDefinition(clients *config.AggregatedClient, buildDefinition *build.BuildDefinition, project string) (*build.BuildDefinition, error) {
 	createdBuild, err := clients.BuildClient.CreateDefinition(clients.Ctx, build.CreateDefinitionArgs{
 		Definition: buildDefinition,
@@ -513,7 +479,7 @@
 }
 
 func resourceBuildDefinitionDelete(d *schema.ResourceData, m interface{}) error {
-	if strings.EqualFold(d.Id(), "") {
+	if d.Id() == "" {
 		return nil
 	}
 
@@ -533,10 +499,6 @@
 
 func resourceBuildDefinitionUpdate(d *schema.ResourceData, m interface{}) error {
 	clients := m.(*config.AggregatedClient)
-	err := validateServiceConnectionIDExistsIfNeeded(d)
-	if err != nil {
-		return err
-	}
 	buildDefinition, projectID, err := expandBuildDefinition(d)
 	if err != nil {
 		return err
@@ -556,23 +518,6 @@
 	return nil
 }
 
-<<<<<<< HEAD
-=======
-func flattenVariableGroups(buildDefinition *build.BuildDefinition) []int {
-	if buildDefinition.VariableGroups == nil {
-		return nil
-	}
-
-	variableGroups := make([]int, len(*buildDefinition.VariableGroups))
-
-	for i, variableGroup := range *buildDefinition.VariableGroups {
-		variableGroups[i] = *variableGroup.Id
-	}
-
-	return variableGroups
-}
-
->>>>>>> 9094d0b8
 func flattenRepository(buildDefinition *build.BuildDefinition) interface{} {
 	yamlFilePath := ""
 
@@ -580,20 +525,15 @@
 	// available from the compiler is `interface{}` so we can probe for known
 	// implementations
 	if processMap, ok := buildDefinition.Process.(map[string]interface{}); ok {
-<<<<<<< HEAD
 		if processMap["yamlFilename"] != nil {
 			yamlFilePath = processMap["yamlFilename"].(string)
 		}
-=======
-		yamlFilePath = processMap["yamlFilename"].(string)
->>>>>>> 9094d0b8
 	}
 
 	if yamlProcess, ok := buildDefinition.Process.(*build.YamlProcess); ok {
 		yamlFilePath = *yamlProcess.YamlFilename
 	}
 
-<<<<<<< HEAD
 	if yamlFilePath != "" {
 		return []map[string]interface{}{{
 			"yml_path":              yamlFilePath,
@@ -689,6 +629,28 @@
 	return nil
 }
 
+func flattenBuildDefinitionBuildCompletionTrigger(m interface{}, isYaml bool) interface{} {
+	if ms, ok := m.(map[string]interface{}); ok {
+
+		f := map[string]interface{}{
+			"use_yaml": isYaml,
+		}
+		if !isYaml {
+
+			definition := ms["definition"].(map[string]interface{})
+			project := definition["project"].(map[string]interface{})
+
+			f["override"] = []map[string]interface{}{{
+				"project_id":    project["id"],
+				"build_id":      definition["id"],
+				"branch_filter": flattenBuildDefinitionBranchOrPathFilter(ms["branchFilters"].([]interface{})),
+			}}
+		}
+		return f
+	}
+	return nil
+}
+
 func flattenBuildDefinitionTrigger(m interface{}, isYaml bool, t build.DefinitionTriggerType) interface{} {
 	if ms, ok := m.(map[string]interface{}); ok {
 		if ms["triggerType"].(string) != string(t) {
@@ -699,6 +661,8 @@
 			return flattenBuildDefinitionContinuousIntegrationTrigger(ms, isYaml)
 		case build.DefinitionTriggerTypeValues.PullRequest:
 			return flattenBuildDefinitionPullRequestTrigger(ms, isYaml)
+		case build.DefinitionTriggerTypeValues.BuildCompletion:
+			return flattenBuildDefinitionBuildCompletionTrigger(ms, isYaml)
 		}
 	}
 	return nil
@@ -824,6 +788,37 @@
 		return nil
 	}
 	return d2[0]
+}
+
+func expandBuildDefinitionManualBuildCompletionTriggerSet(configured *schema.Set) map[string]interface{} {
+	d2 := expandBuildDefinitionManualBuildCompletionTriggerList(configured.List())
+	if len(d2) != 1 {
+		return nil
+	}
+	return d2[0]
+}
+
+func expandBuildDefinitionManualBuildCompletionTriggerList(d []interface{}) []map[string]interface{} {
+	vs := make([]map[string]interface{}, 0, len(d))
+	for _, v := range d {
+		if val, ok := v.(map[string]interface{}); ok {
+			vs = append(vs, expandBuildDefinitionManualBuildCompletionTrigger(val))
+		}
+	}
+	return vs
+}
+
+func expandBuildDefinitionManualBuildCompletionTrigger(d map[string]interface{}) map[string]interface{} {
+	return map[string]interface{}{
+		"branchFilters": expandBuildDefinitionBranchOrPathFilterSet(d["branch_filter"].(*schema.Set)),
+		"definition": map[string]interface{}{
+			"id": d["build_id"].(int),
+			"project": map[string]interface{}{
+				"id": d["project_id"].(string),
+			},
+		},
+		"requiresSuccessfulBuild": true,
+	}
 }
 
 func expandBuildDefinitionTrigger(d map[string]interface{}, t build.DefinitionTriggerType) interface{} {
@@ -864,264 +859,7 @@
 			vs["autoCancel"] = override["autoCancel"]
 		}
 		return vs
-	}
-	return nil
-}
-func expandBuildDefinitionTriggerList(d []interface{}, t build.DefinitionTriggerType) []interface{} {
-	vs := make([]interface{}, 0, len(d))
-	for _, v := range d {
-		val, ok := v.(map[string]interface{})
-		if ok {
-			vs = append(vs, expandBuildDefinitionTrigger(val, t))
-		}
-	}
-	return vs
-}
-func expandBuildDefinitionTriggerSet(configured *schema.Set, t build.DefinitionTriggerType) []interface{} {
-	return expandBuildDefinitionTriggerList(configured.List(), t)
-=======
-	return []map[string]interface{}{{
-		"yml_path":              yamlFilePath,
-		"repo_name":             *buildDefinition.Repository.Name,
-		"repo_type":             *buildDefinition.Repository.Type,
-		"branch_name":           *buildDefinition.Repository.DefaultBranch,
-		"service_connection_id": (*buildDefinition.Repository.Properties)["connectedServiceId"],
-	}}
->>>>>>> 9094d0b8
-}
-
-func flattenBuildDefinitionBranchOrPathFilter(m []interface{}) []interface{} {
-	var include []string
-	var exclude []string
-
-	for _, v := range m {
-		if v2, ok := v.(string); ok {
-			if strings.HasPrefix(v2, "-") {
-				exclude = append(exclude, strings.TrimPrefix(v2, "-"))
-			} else if strings.HasPrefix(v2, "+") {
-				include = append(include, strings.TrimPrefix(v2, "+"))
-			}
-		}
-	}
-
-	return []interface{}{
-		map[string]interface{}{
-			"include": include,
-			"exclude": exclude,
-		},
-	}
-}
-
-func flattenBuildDefinitionContinuousIntegrationTrigger(m interface{}, isYaml bool) interface{} {
-	if ms, ok := m.(map[string]interface{}); ok {
-		f := map[string]interface{}{
-			"use_yaml": isYaml,
-		}
-		if !isYaml {
-			f["override"] = []map[string]interface{}{{
-				"batch":                            ms["batchChanges"],
-				"branch_filter":                    flattenBuildDefinitionBranchOrPathFilter(ms["branchFilters"].([]interface{})),
-				"max_concurrent_builds_per_branch": ms["maxConcurrentBuildsPerBranch"],
-				"polling_interval":                 ms["pollingInterval"],
-				"polling_job_id":                   ms["pollingJobId"],
-				"path_filter":                      flattenBuildDefinitionBranchOrPathFilter(ms["pathFilters"].([]interface{})),
-			}}
-		}
-		return f
-	}
-	return nil
-}
-
-func flattenBuildDefinitionPullRequestTrigger(m interface{}, isYaml bool) interface{} {
-	if ms, ok := m.(map[string]interface{}); ok {
-		forks := ms["forks"].(map[string]interface{})
-		isCommentRequired := ms["isCommentRequiredForPullRequest"].(bool)
-		isCommentRequiredNonTeam := ms["requireCommentsForNonTeamMembersOnly"].(bool)
-
-		var commentRequired string
-		if isCommentRequired {
-			commentRequired = "All"
-		}
-		if isCommentRequired && isCommentRequiredNonTeam {
-			commentRequired = "NonTeamMembers"
-		}
-
-		branchFilters := ms["branchFilters"].([]interface{})
-		var initialBranch string
-		if len(branchFilters) > 0 {
-			initialBranch = strings.TrimPrefix(branchFilters[0].(string), "+")
-		}
-
-		f := map[string]interface{}{
-			"use_yaml":         isYaml,
-			"initial_branch":   initialBranch,
-			"comment_required": commentRequired,
-			"forks": []map[string]interface{}{{
-				"enabled":       forks["enabled"],
-				"share_secrets": forks["allowSecrets"],
-			}},
-		}
-		if !isYaml {
-			f["override"] = []map[string]interface{}{{
-				"auto_cancel":   ms["autoCancel"],
-				"branch_filter": flattenBuildDefinitionBranchOrPathFilter(branchFilters),
-				"path_filter":   flattenBuildDefinitionBranchOrPathFilter(ms["pathFilters"].([]interface{})),
-			}}
-		}
-		return f
-	}
-	return nil
-}
-
-func flattenBuildDefinitionTrigger(m interface{}, isYaml bool, t build.DefinitionTriggerType) interface{} {
-	if ms, ok := m.(map[string]interface{}); ok {
-		if ms["triggerType"].(string) != string(t) {
-			return nil
-		}
-		switch t {
-		case build.DefinitionTriggerTypeValues.ContinuousIntegration:
-			return flattenBuildDefinitionContinuousIntegrationTrigger(ms, isYaml)
-		case build.DefinitionTriggerTypeValues.PullRequest:
-			return flattenBuildDefinitionPullRequestTrigger(ms, isYaml)
-		}
-	}
-	return nil
-}
-
-func hasSettingsSourceType(m *[]interface{}, t build.DefinitionTriggerType, sst int) bool {
-	hasSetting := false
-	for _, d := range *m {
-		if ms, ok := d.(map[string]interface{}); ok {
-			if strings.EqualFold(ms["triggerType"].(string), string(t)) {
-				if val, ok := ms["settingsSourceType"]; ok {
-					hasSetting = int(val.(float64)) == sst
-				}
-			}
-		}
-	}
-	return hasSetting
-}
-
-func flattenBuildDefinitionTriggers(m *[]interface{}, isYaml bool, t build.DefinitionTriggerType) []interface{} {
-	ds := make([]interface{}, 0, len(*m))
-	for _, d := range *m {
-		f := flattenBuildDefinitionTrigger(d, isYaml, t)
-		if f != nil {
-			ds = append(ds, f)
-		}
-	}
-	return ds
-}
-
-func expandBuildDefinitionBranchOrPathFilter(d map[string]interface{}) []interface{} {
-	include := tfhelper.ExpandStringSet(d["include"].(*schema.Set))
-	exclude := tfhelper.ExpandStringSet(d["exclude"].(*schema.Set))
-	m := make([]interface{}, len(include)+len(exclude))
-	i := 0
-	for _, v := range include {
-		m[i] = "+" + v
-		i++
-	}
-	for _, v := range exclude {
-		m[i] = "-" + v
-		i++
-	}
-	return m
-}
-func expandBuildDefinitionBranchOrPathFilterList(d []interface{}) [][]interface{} {
-	vs := make([][]interface{}, 0, len(d))
-	for _, v := range d {
-		if val, ok := v.(map[string]interface{}); ok {
-			vs = append(vs, expandBuildDefinitionBranchOrPathFilter(val))
-		}
-	}
-	return vs
-}
-func expandBuildDefinitionBranchOrPathFilterSet(configured *schema.Set) []interface{} {
-	d2 := expandBuildDefinitionBranchOrPathFilterList(configured.List())
-	if len(d2) != 1 {
-		return nil
-	}
-	return d2[0]
-}
-
-func expandBuildDefinitionFork(d map[string]interface{}) map[string]interface{} {
-	return map[string]interface{}{
-		"allowSecrets": d["share_secrets"].(bool),
-		"enabled":      d["enabled"].(bool),
-	}
-}
-func expandBuildDefinitionForkList(d []interface{}) []map[string]interface{} {
-	vs := make([]map[string]interface{}, 0, len(d))
-	for _, v := range d {
-		if val, ok := v.(map[string]interface{}); ok {
-			vs = append(vs, expandBuildDefinitionFork(val))
-		}
-	}
-	return vs
-}
-func expandBuildDefinitionForkListFirstOrNil(d []interface{}) map[string]interface{} {
-	d2 := expandBuildDefinitionForkList(d)
-	if len(d2) != 1 {
-		return nil
-	}
-	return d2[0]
-}
-
-func expandBuildDefinitionManualPullRequestTrigger(d map[string]interface{}) map[string]interface{} {
-	return map[string]interface{}{
-		"branchFilters": expandBuildDefinitionBranchOrPathFilterSet(d["branch_filter"].(*schema.Set)),
-		"pathFilters":   expandBuildDefinitionBranchOrPathFilterSet(d["path_filter"].(*schema.Set)),
-		"autoCancel":    d["auto_cancel"].(bool),
-	}
-}
-func expandBuildDefinitionManualPullRequestTriggerList(d []interface{}) []map[string]interface{} {
-	vs := make([]map[string]interface{}, 0, len(d))
-	for _, v := range d {
-		if val, ok := v.(map[string]interface{}); ok {
-			vs = append(vs, expandBuildDefinitionManualPullRequestTrigger(val))
-		}
-	}
-	return vs
-}
-func expandBuildDefinitionManualPullRequestTriggerListFirstOrNil(d []interface{}) map[string]interface{} {
-	d2 := expandBuildDefinitionManualPullRequestTriggerList(d)
-	if len(d2) != 1 {
-		return nil
-	}
-	return d2[0]
-}
-
-func expandBuildDefinitionManualContinuousIntegrationTrigger(d map[string]interface{}) map[string]interface{} {
-	return map[string]interface{}{
-		"batchChanges":                 d["batch"].(bool),
-		"branchFilters":                expandBuildDefinitionBranchOrPathFilterSet(d["branch_filter"].(*schema.Set)),
-		"maxConcurrentBuildsPerBranch": d["max_concurrent_builds_per_branch"].(int),
-		"pathFilters":                  expandBuildDefinitionBranchOrPathFilterSet(d["path_filter"].(*schema.Set)),
-		"triggerType":                  string(build.DefinitionTriggerTypeValues.ContinuousIntegration),
-		"pollingInterval":              d["polling_interval"].(int),
-	}
-}
-func expandBuildDefinitionManualContinuousIntegrationTriggerList(d []interface{}) []map[string]interface{} {
-	vs := make([]map[string]interface{}, 0, len(d))
-	for _, v := range d {
-		if val, ok := v.(map[string]interface{}); ok {
-			vs = append(vs, expandBuildDefinitionManualContinuousIntegrationTrigger(val))
-		}
-	}
-	return vs
-}
-func expandBuildDefinitionManualContinuousIntegrationTriggerListFirstOrNil(d []interface{}) map[string]interface{} {
-	d2 := expandBuildDefinitionManualContinuousIntegrationTriggerList(d)
-	if len(d2) != 1 {
-		return nil
-	}
-	return d2[0]
-}
-
-func expandBuildDefinitionTrigger(d map[string]interface{}, t build.DefinitionTriggerType) interface{} {
-	switch t {
-	case build.DefinitionTriggerTypeValues.ContinuousIntegration:
+	case build.DefinitionTriggerTypeValues.BuildCompletion:
 		isYaml := d["use_yaml"].(bool)
 		if isYaml {
 			return map[string]interface{}{
@@ -1133,28 +871,8 @@
 				"settingsSourceType":           float64(2),
 			}
 		}
-		return expandBuildDefinitionManualContinuousIntegrationTriggerListFirstOrNil(d["override"].([]interface{}))
-	case build.DefinitionTriggerTypeValues.PullRequest:
-		isYaml := d["use_yaml"].(bool)
-		commentRequired := d["comment_required"].(string)
-		vs := map[string]interface{}{
-			"forks":                                expandBuildDefinitionForkListFirstOrNil(d["forks"].([]interface{})),
-			"isCommentRequiredForPullRequest":      len(commentRequired) > 0,
-			"requireCommentsForNonTeamMembersOnly": commentRequired == "NonTeamMembers",
-			"triggerType":                          string(t),
-		}
-		if isYaml {
-			vs["branchFilters"] = []interface{}{
-				"+" + d["initial_branch"].(string),
-			}
-			vs["pathFilters"] = []interface{}{}
-			vs["settingsSourceType"] = float64(2)
-		} else {
-			override := expandBuildDefinitionManualPullRequestTriggerListFirstOrNil(d["override"].([]interface{}))
-			vs["branchFilters"] = override["branchFilters"]
-			vs["pathFilters"] = override["pathFilters"]
-			vs["autoCancel"] = override["autoCancel"]
-		}
+		vs := expandBuildDefinitionManualBuildCompletionTriggerSet(d["override"].(*schema.Set))
+		vs["triggerType"] = string(t)
 		return vs
 	}
 	return nil
@@ -1169,10 +887,13 @@
 	}
 	return vs
 }
+func expandBuildDefinitionTriggerSet(configured *schema.Set, t build.DefinitionTriggerType) []interface{} {
+	return expandBuildDefinitionTriggerList(configured.List(), t)
+}
 
 func expandBuildDefinition(d *schema.ResourceData) (*build.BuildDefinition, string, error) {
 	projectID := d.Get("project_id").(string)
-	repositories := d.Get("repository").([]interface{})
+	repositories := d.Get("repository").(*schema.Set).List()
 
 	variableGroupsInterface := d.Get("variable_groups").(*schema.Set).List()
 	variableGroups := make([]build.VariableGroup, len(variableGroupsInterface))
@@ -1199,12 +920,11 @@
 	repository := repositories[0].(map[string]interface{})
 
 	repoName := repository["repo_name"].(string)
-	repoType := RepoType(repository["repo_type"].(string))
+	repoType := repository["repo_type"].(string)
 	repoURL := ""
-	if strings.EqualFold(string(repoType), string(RepoTypeValues.GitHub)) {
+	if strings.EqualFold(repoType, "github") {
 		repoURL = fmt.Sprintf("https://github.com/%s.git", repoName)
 	}
-<<<<<<< HEAD
 	if strings.EqualFold(repoType, "bitbucket") {
 		repoURL = fmt.Sprintf("https://bitbucket.org/%s.git", repoName)
 	}
@@ -1215,22 +935,23 @@
 	)
 	pullRequestTriggers := expandBuildDefinitionTriggerSet(
 		d.Get("pull_request_trigger").(*schema.Set),
-=======
-	if strings.EqualFold(string(repoType), string(RepoTypeValues.Bitbucket)) {
-		repoURL = fmt.Sprintf("https://bitbucket.org/%s.git", repoName)
-	}
-
-	ciTriggers := expandBuildDefinitionTriggerList(
-		d.Get("ci_trigger").([]interface{}),
-		build.DefinitionTriggerTypeValues.ContinuousIntegration,
-	)
-	pullRequestTriggers := expandBuildDefinitionTriggerList(
-		d.Get("pull_request_trigger").([]interface{}),
->>>>>>> 9094d0b8
 		build.DefinitionTriggerTypeValues.PullRequest,
 	)
-
-	buildTriggers := append(ciTriggers, pullRequestTriggers...)
+	buildCompletionTriggers := expandBuildDefinitionTriggerSet(
+		d.Get("build_completion_trigger").(*schema.Set),
+		build.DefinitionTriggerTypeValues.BuildCompletion,
+	)
+
+	var buildTriggers []interface{}
+	if ciTriggers != nil && len(ciTriggers) > 0 {
+		buildTriggers = append(buildTriggers, ciTriggers[0])
+	}
+	if pullRequestTriggers != nil && len(pullRequestTriggers) > 0 {
+		buildTriggers = append(buildTriggers, pullRequestTriggers[0])
+	}
+	if buildCompletionTriggers != nil && len(buildCompletionTriggers) > 0 {
+		buildTriggers = append(buildTriggers, buildCompletionTriggers[0])
+	}
 
 	// Look for the ID. This may not exist if we are within the context of a "create" operation,
 	// so it is OK if it is missing.
@@ -1315,10 +1036,7 @@
 		Quality:        &build.DefinitionQualityValues.Definition,
 		VariableGroups: &variableGroups,
 		Triggers:       &buildTriggers,
-<<<<<<< HEAD
 		Tags:           &tags,
-=======
->>>>>>> 9094d0b8
 	}
 
 	body, _ := json.Marshal(&buildDefinition)
@@ -1328,7 +1046,6 @@
 	return &buildDefinition, projectID, nil
 }
 
-<<<<<<< HEAD
 func buildStep(m map[string]interface{}) *build.BuildDefinitionStep {
 
 	inputs := m["inputs"].(map[string]interface{})
@@ -1349,26 +1066,10 @@
 			Inputs:  &inputStrings,
 			Enabled: &enabled,
 		}
-=======
-/**
- * certain types of build definitions require a service connection to run. This function
- * returns an error if a service connection was needed but not provided
- */
-func validateServiceConnectionIDExistsIfNeeded(d *schema.ResourceData) error {
-	repositories := d.Get("repository").([]interface{})
-	repository := repositories[0].(map[string]interface{})
-
-	repoType := repository["repo_type"].(string)
-	serviceConnectionID := repository["service_connection_id"].(string)
-
-	if strings.EqualFold(repoType, string(RepoTypeValues.Bitbucket)) && serviceConnectionID == "" {
-		return errors.New("bitbucket repositories need a referenced service connection ID")
->>>>>>> 9094d0b8
 	}
 	return nil
 }
 
-<<<<<<< HEAD
 func buildTask(m map[string]interface{}) *build.TaskDefinitionReference {
 	taskId := uuid.MustParse(m["identifier"].(string))
 	return &build.TaskDefinitionReference{
@@ -1378,8 +1079,6 @@
 	}
 }
 
-=======
->>>>>>> 9094d0b8
 func buildVariableGroup(id int) *build.VariableGroup {
 	return &build.VariableGroup{
 		Id: &id,
