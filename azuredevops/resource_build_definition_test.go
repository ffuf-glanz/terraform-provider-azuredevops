--- conflicted
+++ resolved
@@ -6,11 +6,8 @@
 	"context"
 	"errors"
 	"fmt"
-<<<<<<< HEAD
 	"regexp"
-=======
 	"sort"
->>>>>>> a5824b08
 	"strconv"
 	"testing"
 
